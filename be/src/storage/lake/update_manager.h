--- conflicted
+++ resolved
@@ -42,21 +42,6 @@
 struct AutoIncrementPartialUpdateState;
 using IndexEntry = DynamicCache<uint64_t, LakePrimaryIndex>::Entry;
 
-<<<<<<< HEAD
-=======
-class LakeDelvecLoader : public DelvecLoader {
-public:
-    LakeDelvecLoader(UpdateManager* update_mgr, const MetaFileBuilder* pk_builder, bool fill_cache)
-            : _update_mgr(update_mgr), _pk_builder(pk_builder), _fill_cache(fill_cache) {}
-    Status load(const TabletSegmentId& tsid, int64_t version, DelVectorPtr* pdelvec);
-
-private:
-    UpdateManager* _update_mgr = nullptr;
-    const MetaFileBuilder* _pk_builder = nullptr;
-    bool _fill_cache = false;
-};
-
->>>>>>> 253d621d
 class PersistentIndexBlockCache {
 public:
     explicit PersistentIndexBlockCache(MemTracker* mem_tracker, int64_t cache_limit);
