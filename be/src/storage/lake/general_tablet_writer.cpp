// Copyright 2021-present StarRocks, Inc. All rights reserved.
//
// Licensed under the Apache License, Version 2.0 (the "License");
// you may not use this file except in compliance with the License.
// You may obtain a copy of the License at
//
//     https://www.apache.org/licenses/LICENSE-2.0
//
// Unless required by applicable law or agreed to in writing, software
// distributed under the License is distributed on an "AS IS" BASIS,
// WITHOUT WARRANTIES OR CONDITIONS OF ANY KIND, either express or implied.
// See the License for the specific language governing permissions and
// limitations under the License.

#include "storage/lake/general_tablet_writer.h"

#include <fmt/format.h>

#include "column/chunk.h"
#include "common/config.h"
#include "fs/fs_util.h"
#include "fs/key_cache.h"
#include "runtime/current_thread.h"
#include "serde/column_array_serde.h"
#include "storage/lake/filenames.h"
#include "storage/lake/tablet_manager.h"
#include "storage/lake/vacuum.h"
#include "storage/rowset/segment_writer.h"
#include "util/threadpool.h"

namespace starrocks::lake {

HorizontalGeneralTabletWriter::HorizontalGeneralTabletWriter(TabletManager* tablet_mgr, int64_t tablet_id,
                                                             std::shared_ptr<const TabletSchema> schema, int64_t txn_id,
                                                             ThreadPool* flush_pool)
        : TabletWriter(tablet_mgr, tablet_id, std::move(schema), txn_id, flush_pool) {}

HorizontalGeneralTabletWriter::~HorizontalGeneralTabletWriter() = default;

// To developers: Do NOT perform any I/O in this method, because this method may be invoked
// in a bthread.
Status HorizontalGeneralTabletWriter::open() {
    return Status::OK();
}

Status HorizontalGeneralTabletWriter::write(const starrocks::Chunk& data, SegmentPB* segment) {
    SCOPED_RAW_TIMER(&_stats.segment_write_ns);
    if (_seg_writer == nullptr || _seg_writer->estimate_segment_size() >= config::max_segment_file_size ||
        _seg_writer->num_rows_written() + data.num_rows() >= INT32_MAX /*TODO: configurable*/) {
        RETURN_IF_ERROR(flush_segment_writer(segment));
        RETURN_IF_ERROR(reset_segment_writer());
    }
    RETURN_IF_ERROR(_seg_writer->append_chunk(data));
    _num_rows += data.num_rows();
    return Status::OK();
}

Status HorizontalGeneralTabletWriter::flush(SegmentPB* segment) {
    return flush_segment_writer(segment);
}

Status HorizontalGeneralTabletWriter::finish(SegmentPB* segment) {
    SCOPED_RAW_TIMER(&_stats.segment_write_ns);
    RETURN_IF_ERROR(flush_segment_writer(segment));
    _finished = true;
    return Status::OK();
}

void HorizontalGeneralTabletWriter::close() {
    if (!_finished && !_files.empty()) {
        std::vector<std::string> full_paths_to_delete;
        full_paths_to_delete.reserve(_files.size());
        for (const auto& f : _files) {
            std::string path;
            if (_location_provider) {
                path = _location_provider->segment_location(_tablet_id, f.path);
            } else {
                path = _tablet_mgr->segment_location(_tablet_id, f.path);
            }
            full_paths_to_delete.emplace_back(path);
        }
        delete_files_async(std::move(full_paths_to_delete));
    }
    _files.clear();
}

Status HorizontalGeneralTabletWriter::reset_segment_writer() {
    DCHECK(_schema != nullptr);
    auto name = gen_segment_filename(_txn_id);
<<<<<<< HEAD
    std::unique_ptr<WritableFile> of;
    if (_location_provider && _fs) {
        ASSIGN_OR_RETURN(of, _fs->new_writable_file(_location_provider->segment_location(_tablet_id, name)));
    } else {
        ASSIGN_OR_RETURN(of, fs::new_writable_file(_tablet_mgr->segment_location(_tablet_id, name)));
    }
=======
>>>>>>> 5de7f8aa
    SegmentWriterOptions opts;
    WritableFileOptions wopts;
    if (config::enable_transparent_data_encryption) {
        ASSIGN_OR_RETURN(auto pair, KeyCache::instance().create_encryption_meta_pair_using_current_kek());
        wopts.encryption_info = pair.info;
        opts.encryption_meta = std::move(pair.encryption_meta);
    }
    ASSIGN_OR_RETURN(auto of, fs::new_writable_file(wopts, _tablet_mgr->segment_location(_tablet_id, name)));
    auto w = std::make_unique<SegmentWriter>(std::move(of), _seg_id++, _schema, opts);
    RETURN_IF_ERROR(w->init());
    _seg_writer = std::move(w);
    return Status::OK();
}

Status HorizontalGeneralTabletWriter::flush_segment_writer(SegmentPB* segment) {
    if (_seg_writer != nullptr) {
        uint64_t segment_size = 0;
        uint64_t index_size = 0;
        uint64_t footer_position = 0;
        RETURN_IF_ERROR(_seg_writer->finalize(&segment_size, &index_size, &footer_position));
        const std::string& segment_path = _seg_writer->segment_path();
        std::string segment_name = std::string(basename(segment_path));
        _files.emplace_back(FileInfo{segment_name, segment_size, _seg_writer->encryption_meta()});
        _data_size += segment_size;
        if (segment) {
            segment->set_data_size(segment_size);
            segment->set_index_size(index_size);
            segment->set_path(segment_path);
            segment->set_encryption_meta(_seg_writer->encryption_meta());
        }
        _seg_writer.reset();
    }
    return Status::OK();
}

VerticalGeneralTabletWriter::VerticalGeneralTabletWriter(TabletManager* tablet_mgr, int64_t tablet_id,
                                                         std::shared_ptr<const TabletSchema> schema, int64_t txn_id,
                                                         uint32_t max_rows_per_segment, ThreadPool* flush_pool)
        : TabletWriter(tablet_mgr, tablet_id, std::move(schema), txn_id, flush_pool),
          _max_rows_per_segment(max_rows_per_segment) {}

VerticalGeneralTabletWriter::~VerticalGeneralTabletWriter() {
    auto st = wait_futures_finish();
    if (!st.ok()) {
        LOG(WARNING) << "Fail to finalize segment, tablet_id: " << _tablet_id << ", txn_id: " << _txn_id
                     << ", status:" << st;
    }
}

// To developers: Do NOT perform any I/O in this method, because this method may be invoked
// in a bthread.
Status VerticalGeneralTabletWriter::open() {
    if (_flush_pool != nullptr) {
        // Use CONCURRENT mode to ensure segments can finalize in parallel
        _segment_writer_finalize_token =
                std::make_unique<ConcurrencyLimitedThreadPoolToken>(_flush_pool, _flush_pool->max_threads() * 2);
    }
    return Status::OK();
}

Status VerticalGeneralTabletWriter::write_columns(const Chunk& data, const std::vector<uint32_t>& column_indexes,
                                                  bool is_key) {
    SCOPED_RAW_TIMER(&_stats.segment_write_ns);
    const size_t chunk_num_rows = data.num_rows();
    if (_segment_writers.empty()) {
        DCHECK(is_key);
        auto segment_writer = create_segment_writer(column_indexes, is_key);
        if (!segment_writer.ok()) return segment_writer.status();
        _segment_writers.emplace_back(std::move(segment_writer).value());
        _current_writer_index = 0;
        RETURN_IF_ERROR(_segment_writers[_current_writer_index]->append_chunk(data));
    } else if (is_key) {
        // key columns
        if (_segment_writers[_current_writer_index]->num_rows_written() + chunk_num_rows >= _max_rows_per_segment) {
            RETURN_IF_ERROR(flush_columns(_segment_writers[_current_writer_index]));
            auto segment_writer = create_segment_writer(column_indexes, is_key);
            if (!segment_writer.ok()) return segment_writer.status();
            _segment_writers.emplace_back(std::move(segment_writer).value());
            ++_current_writer_index;
        }
        RETURN_IF_ERROR(_segment_writers[_current_writer_index]->append_chunk(data));
    } else {
        // non key columns
        uint32_t num_rows_written = _segment_writers[_current_writer_index]->num_rows_written();
        uint32_t segment_num_rows = _segment_writers[_current_writer_index]->num_rows();
        DCHECK_LE(num_rows_written, segment_num_rows);

        if (_current_writer_index == 0 && num_rows_written == 0) {
            RETURN_IF_ERROR(_segment_writers[_current_writer_index]->init(column_indexes, is_key));
        }

        if (num_rows_written + chunk_num_rows <= segment_num_rows) {
            RETURN_IF_ERROR(_segment_writers[_current_writer_index]->append_chunk(data));
        } else {
            // split into multi chunks and write into multi segments
            auto write_chunk = data.clone_empty();
            size_t num_left_rows = chunk_num_rows;
            size_t offset = 0;
            while (num_left_rows > 0) {
                if (segment_num_rows == num_rows_written) {
                    RETURN_IF_ERROR(flush_columns(_segment_writers[_current_writer_index]));
                    ++_current_writer_index;
                    RETURN_IF_ERROR(_segment_writers[_current_writer_index]->init(column_indexes, is_key));
                    num_rows_written = _segment_writers[_current_writer_index]->num_rows_written();
                    segment_num_rows = _segment_writers[_current_writer_index]->num_rows();
                }

                size_t write_size = segment_num_rows - num_rows_written;
                if (write_size > num_left_rows) {
                    write_size = num_left_rows;
                }
                write_chunk->append(data, offset, write_size);
                RETURN_IF_ERROR(_segment_writers[_current_writer_index]->append_chunk(*write_chunk));
                write_chunk->reset();
                num_left_rows -= write_size;
                offset += write_size;
                num_rows_written = _segment_writers[_current_writer_index]->num_rows_written();
            }
            DCHECK_EQ(0, num_left_rows);
            DCHECK_EQ(offset, chunk_num_rows);
        }
    }

    if (is_key) {
        _num_rows += chunk_num_rows;
    }
    return Status::OK();
}

Status VerticalGeneralTabletWriter::flush(SegmentPB* segment) {
    return Status::OK();
}

Status VerticalGeneralTabletWriter::flush_columns() {
    SCOPED_RAW_TIMER(&_stats.segment_write_ns);
    if (_segment_writers.empty()) {
        return Status::OK();
    }

    DCHECK(_segment_writers[_current_writer_index]);
    RETURN_IF_ERROR(flush_columns(_segment_writers[_current_writer_index]));
    _current_writer_index = 0;

    if (_segment_writer_finalize_token != nullptr) {
        return wait_futures_finish();
    }
    return Status::OK();
}

Status VerticalGeneralTabletWriter::finish(SegmentPB* segment) {
    SCOPED_RAW_TIMER(&_stats.segment_write_ns);
    for (auto& segment_writer : _segment_writers) {
        uint64_t segment_size = 0;
        uint64_t footer_position = 0;
        RETURN_IF_ERROR(segment_writer->finalize_footer(&segment_size, &footer_position));
        const std::string& segment_path = segment_writer->segment_path();
        std::string segment_name = std::string(basename(segment_path));
        _files.emplace_back(FileInfo{segment_name, segment_size, segment_writer->encryption_meta()});
        _data_size += segment_size;
        segment_writer.reset();
    }
    _segment_writers.clear();
    if (_segment_writer_finalize_token != nullptr) {
        _segment_writer_finalize_token.reset();
    }
    _finished = true;
    return Status::OK();
}

void VerticalGeneralTabletWriter::close() {
    if (!_finished && !_files.empty()) {
        std::vector<std::string> full_paths_to_delete;
        full_paths_to_delete.reserve(_files.size());
        for (const auto& f : _files) {
            std::string path;
            if (_location_provider) {
                path = _location_provider->segment_location(_tablet_id, f.path);
            } else {
                path = _tablet_mgr->segment_location(_tablet_id, f.path);
            }
            full_paths_to_delete.emplace_back(path);
        }
        delete_files_async(std::move(full_paths_to_delete));
    }
    _files.clear();
}

StatusOr<std::shared_ptr<SegmentWriter>> VerticalGeneralTabletWriter::create_segment_writer(
        const std::vector<uint32_t>& column_indexes, bool is_key) {
    DCHECK(_schema != nullptr);
    auto name = gen_segment_filename(_txn_id);
<<<<<<< HEAD
    std::unique_ptr<WritableFile> of;
    if (_location_provider && _fs) {
        ASSIGN_OR_RETURN(of, _fs->new_writable_file(_location_provider->segment_location(_tablet_id, name)));
    } else {
        ASSIGN_OR_RETURN(of, fs::new_writable_file(_tablet_mgr->segment_location(_tablet_id, name)));
    }
=======
>>>>>>> 5de7f8aa
    SegmentWriterOptions opts;
    WritableFileOptions wopts;
    if (config::enable_transparent_data_encryption) {
        ASSIGN_OR_RETURN(auto pair, KeyCache::instance().create_encryption_meta_pair_using_current_kek());
        wopts.encryption_info = pair.info;
        opts.encryption_meta = std::move(pair.encryption_meta);
    }
    ASSIGN_OR_RETURN(auto of, fs::new_writable_file(wopts, _tablet_mgr->segment_location(_tablet_id, name)));
    auto w = std::make_shared<SegmentWriter>(std::move(of), _seg_id++, _schema, opts);
    RETURN_IF_ERROR(w->init(column_indexes, is_key));
    return w;
}

Status VerticalGeneralTabletWriter::flush_columns(const std::shared_ptr<SegmentWriter>& segment_writer) {
    if (_segment_writer_finalize_token != nullptr) {
        auto status = check_futures();
        if (!status.ok()) {
            return status;
        }
        auto mem_tracker = tls_thread_status.mem_tracker();
        auto task = std::make_shared<std::packaged_task<Status()>>([segment_writer, mem_tracker]() {
            SCOPED_THREAD_LOCAL_MEM_TRACKER_SETTER(mem_tracker);
            uint64_t index_size = 0;
            return segment_writer->finalize_columns(&index_size);
        });
        auto packaged_func = [task]() { (*task)(); };
        auto timeout_deadline =
                std::chrono::system_clock::now() + std::chrono::milliseconds(kDefaultTimeoutForAsyncWriteSegment);
        auto st = _segment_writer_finalize_token->submit_func(std::move(packaged_func), timeout_deadline);
        if (!st.ok()) {
            LOG(WARNING) << "Fail to submit segment writer finalizing task to thread pool, " << st;
            return st;
        }
        _futures.push_back(task->get_future());
    } else {
        uint64_t index_size = 0;
        RETURN_IF_ERROR(segment_writer->finalize_columns(&index_size));
    }
    return Status::OK();
}

template <typename R>
bool is_ready(std::future<R> const& f) {
    return f.wait_for(std::chrono::seconds(0)) == std::future_status::ready;
}

Status VerticalGeneralTabletWriter::check_futures() {
    for (auto it = _futures.begin(); it != _futures.end();) {
        if (is_ready(*it)) {
            auto st = it->get();
            if (!st.ok()) {
                LOG(WARNING) << "Segment flushing task resulted in error: " << st;
                return st;
            }
            it = _futures.erase(it);
        } else {
            ++it;
        }
    }
    return Status::OK();
}

Status VerticalGeneralTabletWriter::wait_futures_finish() {
    Status ret = Status::OK();
    for (auto& future : _futures) {
        if (auto st = future.get(); !st.ok()) {
            VLOG(3) << "Fail to finalize segment, " << st;
            ret.update(st);
        }
    }
    _futures.clear();
    return ret;
}

} // namespace starrocks::lake<|MERGE_RESOLUTION|>--- conflicted
+++ resolved
@@ -87,15 +87,6 @@
 Status HorizontalGeneralTabletWriter::reset_segment_writer() {
     DCHECK(_schema != nullptr);
     auto name = gen_segment_filename(_txn_id);
-<<<<<<< HEAD
-    std::unique_ptr<WritableFile> of;
-    if (_location_provider && _fs) {
-        ASSIGN_OR_RETURN(of, _fs->new_writable_file(_location_provider->segment_location(_tablet_id, name)));
-    } else {
-        ASSIGN_OR_RETURN(of, fs::new_writable_file(_tablet_mgr->segment_location(_tablet_id, name)));
-    }
-=======
->>>>>>> 5de7f8aa
     SegmentWriterOptions opts;
     WritableFileOptions wopts;
     if (config::enable_transparent_data_encryption) {
@@ -103,7 +94,12 @@
         wopts.encryption_info = pair.info;
         opts.encryption_meta = std::move(pair.encryption_meta);
     }
-    ASSIGN_OR_RETURN(auto of, fs::new_writable_file(wopts, _tablet_mgr->segment_location(_tablet_id, name)));
+    std::unique_ptr<WritableFile> of;
+    if (_location_provider && _fs) {
+        ASSIGN_OR_RETURN(of, _fs->new_writable_file(wopts, _location_provider->segment_location(_tablet_id, name)));
+    } else {
+        ASSIGN_OR_RETURN(of, fs::new_writable_file(wopts, _tablet_mgr->segment_location(_tablet_id, name)));
+    }    
     auto w = std::make_unique<SegmentWriter>(std::move(of), _seg_id++, _schema, opts);
     RETURN_IF_ERROR(w->init());
     _seg_writer = std::move(w);
@@ -287,15 +283,6 @@
         const std::vector<uint32_t>& column_indexes, bool is_key) {
     DCHECK(_schema != nullptr);
     auto name = gen_segment_filename(_txn_id);
-<<<<<<< HEAD
-    std::unique_ptr<WritableFile> of;
-    if (_location_provider && _fs) {
-        ASSIGN_OR_RETURN(of, _fs->new_writable_file(_location_provider->segment_location(_tablet_id, name)));
-    } else {
-        ASSIGN_OR_RETURN(of, fs::new_writable_file(_tablet_mgr->segment_location(_tablet_id, name)));
-    }
-=======
->>>>>>> 5de7f8aa
     SegmentWriterOptions opts;
     WritableFileOptions wopts;
     if (config::enable_transparent_data_encryption) {
@@ -303,7 +290,12 @@
         wopts.encryption_info = pair.info;
         opts.encryption_meta = std::move(pair.encryption_meta);
     }
-    ASSIGN_OR_RETURN(auto of, fs::new_writable_file(wopts, _tablet_mgr->segment_location(_tablet_id, name)));
+    std::unique_ptr<WritableFile> of;
+    if (_location_provider && _fs) {
+        ASSIGN_OR_RETURN(of, _fs->new_writable_file(wopts, _location_provider->segment_location(_tablet_id, name)));
+    } else {
+        ASSIGN_OR_RETURN(of, fs::new_writable_file(wopts, _tablet_mgr->segment_location(_tablet_id, name)));
+    }    
     auto w = std::make_shared<SegmentWriter>(std::move(of), _seg_id++, _schema, opts);
     RETURN_IF_ERROR(w->init(column_indexes, is_key));
     return w;
