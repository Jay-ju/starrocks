--- conflicted
+++ resolved
@@ -48,13 +48,9 @@
     ASSIGN_OR_RETURN(auto segment_iters, _rowset->get_each_segment_iterator(pkey_schema, &stats));
     RETURN_ERROR_IF_FALSE(segment_iters.size() == _rowset->num_segments());
     // init delvec loader
-<<<<<<< HEAD
     SegmentReadOptions seg_options;
 
-    auto delvec_loader = std::make_unique<LakeDelvecLoader>(_tablet_mgr, _builder, seg_options.lake_io_opts);
-=======
-    auto delvec_loader = std::make_unique<LakeDelvecLoader>(_update_manager, _builder, false /* fill cache */);
->>>>>>> 253d621d
+    auto delvec_loader = std::make_unique<LakeDelvecLoader>(_tablet_mgr, _builder, false /* fill cache */, seg_options.lake_io_opts);
     // init params
     CompactConflictResolveParams params;
     params.tablet_id = _rowset->tablet_id();
