// Copyright 2021-present StarRocks, Inc. All rights reserved.
//
// Licensed under the Apache License, Version 2.0 (the "License");
// you may not use this file except in compliance with the License.
// You may obtain a copy of the License at
//
//     https://www.apache.org/licenses/LICENSE-2.0
//
// Unless required by applicable law or agreed to in writing, software
// distributed under the License is distributed on an "AS IS" BASIS,
// WITHOUT WARRANTIES OR CONDITIONS OF ANY KIND, either express or implied.
// See the License for the specific language governing permissions and
// limitations under the License.

#include "storage/lake/update_manager.h"

#include "fs/fs_util.h"
#include "fs/key_cache.h"
#include "storage/chunk_helper.h"
#include "storage/del_vector.h"
#include "storage/lake/column_mode_partial_update_handler.h"
#include "storage/lake/lake_local_persistent_index.h"
#include "storage/lake/lake_persistent_index.h"
#include "storage/lake/lake_primary_key_compaction_conflict_resolver.h"
#include "storage/lake/local_pk_index_manager.h"
#include "storage/lake/location_provider.h"
#include "storage/lake/meta_file.h"
#include "storage/lake/tablet.h"
#include "storage/lake/update_compaction_state.h"
#include "storage/rows_mapper.h"
#include "storage/rowset/column_iterator.h"
#include "storage/rowset/default_value_column_iterator.h"
#include "storage/tablet_manager.h"
#include "testutil/sync_point.h"
#include "util/pretty_printer.h"
#include "util/trace.h"

namespace starrocks::lake {

UpdateManager::UpdateManager(std::shared_ptr<LocationProvider> location_provider, MemTracker* mem_tracker)
        : _index_cache(std::numeric_limits<size_t>::max()),
          _update_state_cache(std::numeric_limits<size_t>::max()),
          _compaction_cache(std::numeric_limits<size_t>::max()),
          _location_provider(location_provider),
          _pk_index_shards(config::pk_index_map_shard_size) {
    _update_mem_tracker = mem_tracker;
    const int64_t update_mem_limit = _update_mem_tracker->limit();
    const int64_t preload_mem_limit =
            update_mem_limit * std::max(std::min(100, config::lake_pk_preload_memory_limit_percent), 0) / 100;
    _update_state_mem_tracker =
            std::make_unique<MemTracker>(preload_mem_limit, "lake_rowset_update_state", mem_tracker);
    _index_cache_mem_tracker = std::make_unique<MemTracker>(-1, "lake_index_cache", mem_tracker);
    _compaction_state_mem_tracker =
            std::make_unique<MemTracker>(preload_mem_limit, "lake_compaction_state", mem_tracker);
    _index_cache.set_mem_tracker(_index_cache_mem_tracker.get());
    _update_state_cache.set_mem_tracker(_update_state_mem_tracker.get());

    _index_cache.set_capacity(update_mem_limit);

    const int64_t block_cache_mem_limit =
            update_mem_limit * std::max(std::min(100, config::lake_pk_index_block_cache_limit_percent), 0) / 100;
    _block_cache = std::make_unique<PersistentIndexBlockCache>(mem_tracker, block_cache_mem_limit);
}

UpdateManager::~UpdateManager() {
    _index_cache.clear();
    _update_state_cache.clear();
    _compaction_cache.clear();
}

inline std::string cache_key(uint32_t tablet_id, int64_t txn_id) {
    return strings::Substitute("$0_$1", tablet_id, txn_id);
}

PersistentIndexBlockCache::PersistentIndexBlockCache(MemTracker* mem_tracker, int64_t cache_limit)
        : _cache(new_lru_cache(cache_limit)) {
    _mem_tracker = std::make_unique<MemTracker>(cache_limit, "lake_persistent_index_block_cache", mem_tracker);
}

void PersistentIndexBlockCache::update_memory_usage() {
    std::lock_guard<std::mutex> lg(_mutex);
    size_t current_mem_usage = _cache->get_memory_usage();
    if (_memory_usage > current_mem_usage) {
        _mem_tracker->release(_memory_usage - current_mem_usage);
    } else {
        _mem_tracker->consume(current_mem_usage - _memory_usage);
    }
    _memory_usage = current_mem_usage;
}

void RssidFileInfoContainer::add_rssid_to_file(const TabletMetadata& metadata) {
    for (auto& rs : metadata.rowsets()) {
        bool has_segment_size = (rs.segments_size() == rs.segment_size_size());
        bool has_encryption_meta = (rs.segments_size() == rs.segment_encryption_metas_size());
        for (int i = 0; i < rs.segments_size(); i++) {
            FileInfo segment_info{.path = rs.segments(i)};
            if (LIKELY(has_segment_size)) {
                segment_info.size = rs.segment_size(i);
            }
            if (LIKELY(has_encryption_meta)) {
                segment_info.encryption_meta = rs.segment_encryption_metas(i);
            }
            _rssid_to_file_info[rs.id() + i] = segment_info;
            _rssid_to_rowid[rs.id() + i] = rs.id();
        }
    }
}

void RssidFileInfoContainer::add_rssid_to_file(const RowsetMetadataPB& meta, uint32_t rowset_id, uint32_t segment_id,
                                               const std::map<int, FileInfo>& replace_segments) {
    DCHECK(segment_id < meta.segments_size());
    if (replace_segments.count(segment_id) > 0) {
        // partial update
        _rssid_to_file_info[rowset_id + segment_id] = replace_segments.at(segment_id);
        _rssid_to_rowid[rowset_id + segment_id] = rowset_id;
    } else {
        bool has_segment_size = (meta.segments_size() == meta.segment_size_size());
        bool has_encryption_meta = (meta.segments_size() == meta.segment_encryption_metas_size());
        FileInfo segment_info{.path = meta.segments(segment_id)};
        if (LIKELY(has_segment_size)) {
            segment_info.size = meta.segment_size(segment_id);
        }
        if (LIKELY(has_encryption_meta)) {
            segment_info.encryption_meta = meta.segment_encryption_metas(segment_id);
        }
        _rssid_to_file_info[rowset_id + segment_id] = segment_info;
        _rssid_to_rowid[rowset_id + segment_id] = rowset_id;
    }
}

StatusOr<IndexEntry*> UpdateManager::prepare_primary_index(
        const TabletMetadataPtr& metadata, MetaFileBuilder* builder, int64_t base_version, int64_t new_version,
        std::unique_ptr<std::lock_guard<std::shared_timed_mutex>>& guard) {
    auto index_entry = _index_cache.get_or_create(metadata->id());
    index_entry->update_expire_time(MonotonicMillis() + get_cache_expire_ms());
    auto& index = index_entry->value();
    // Fetch lock guard before `lake_load`
    guard = index.fetch_guard();
    Status st = index.lake_load(_tablet_mgr, metadata, base_version, builder);
    _index_cache.update_object_size(index_entry, index.memory_usage());
    if (!st.ok()) {
        if (st.is_already_exist()) {
            builder->set_recover_flag(RecoverFlag::RECOVER_WITH_PUBLISH);
        }
        _index_cache.remove(index_entry);
        std::string msg = strings::Substitute("prepare_primary_index: load primary index failed: $0", st.to_string());
        LOG(ERROR) << msg;
        return Status::InternalError(msg);
    }
    _block_cache->update_memory_usage();
    st = index.prepare(EditVersion(new_version, 0), 0);
    if (!st.ok()) {
        _index_cache.remove(index_entry);
        std::string msg =
                strings::Substitute("prepare_primary_index: prepare primary index failed: $0", st.to_string());
        LOG(ERROR) << msg;
        return Status::InternalError(msg);
    }
    return index_entry;
}

void UpdateManager::release_primary_index_cache(IndexEntry* index_entry) {
    if (index_entry != nullptr) {
        _index_cache.release(index_entry);
    }
}

void UpdateManager::remove_primary_index_cache(IndexEntry* index_entry) {
    if (index_entry != nullptr) {
        _index_cache.remove(index_entry);
    }
}

void UpdateManager::unload_and_remove_primary_index(int64_t tablet_id) {
    auto index_entry = _index_cache.get(tablet_id);
    if (index_entry != nullptr) {
        auto& index = index_entry->value();
        auto guard = index.fetch_guard();
        index.unload();
        guard.reset(nullptr);
        _index_cache.remove(index_entry);
    }
}

// |metadata| contain last tablet meta info with new version
Status UpdateManager::publish_primary_key_tablet(const TxnLogPB_OpWrite& op_write, int64_t txn_id,
                                                 const TabletMetadataPtr& metadata, Tablet* tablet,
                                                 IndexEntry* index_entry, MetaFileBuilder* builder,
                                                 int64_t base_version) {
    auto& index = index_entry->value();
    // 1. load rowset update data to cache, get upsert and delete list
    const uint32_t rowset_id = metadata->next_rowset_id();
    auto tablet_schema = std::make_shared<TabletSchema>(metadata->schema());
    auto state_entry = _update_state_cache.get_or_create(cache_key(tablet->id(), txn_id));
    state_entry->update_expire_time(MonotonicMillis() + get_cache_expire_ms());
    // only use state entry once, remove it when publish finish or fail
    DeferOp remove_state_entry([&] { _update_state_cache.remove(state_entry); });
    auto& state = state_entry->value();

    std::vector<std::string> orphan_files;
    std::map<int, FileInfo> replace_segments;
    RssidFileInfoContainer rssid_fileinfo_container;
    rssid_fileinfo_container.add_rssid_to_file(*metadata);
    // Init update state.
    RowsetUpdateStateParams params{
            .op_write = op_write,
            .tablet_schema = tablet_schema,
            .metadata = metadata,
            .tablet = tablet,
            .container = rssid_fileinfo_container,
    };
    state.init(params);
    // Init delvec state.
    PrimaryIndex::DeletesMap new_deletes;
    for (uint32_t segment_id = 0; segment_id < op_write.rowset().segments_size(); segment_id++) {
        new_deletes[rowset_id + segment_id] = {};
    }
    // Rssid of delete files is equal to `rowset_id + op_offset`, and delete is always after upsert now,
    // so we use max segment id as `op_offset`.
    // TODO : support real order of mix upsert and delete in one transaction.
    const uint32_t del_rebuild_rssid = rowset_id + std::max(op_write.rowset().segments_size(), 1) - 1;
    // 2. Handle segment one by one to save memory usage.
    for (uint32_t segment_id = 0; segment_id < op_write.rowset().segments_size(); segment_id++) {
        RETURN_IF_ERROR(state.load_segment(segment_id, params, base_version, true /*reslove conflict*/,
                                           false /*no need lock*/));
        _update_state_cache.update_object_size(state_entry, state.memory_usage());
        // 2.1 rewrite segment file if it is partial update
        RETURN_IF_ERROR(state.rewrite_segment(segment_id, params, &replace_segments, &orphan_files));
        rssid_fileinfo_container.add_rssid_to_file(op_write.rowset(), metadata->next_rowset_id(), segment_id,
                                                   replace_segments);
        // handle merge condition, skip update row which's merge condition column value is smaller than current row
        int32_t condition_column = _get_condition_column(op_write, *tablet_schema);
        // 2.2 update primary index, and generate delete info.
        TRACE_COUNTER_SCOPE_LATENCY_US("update_index_latency_us");
        DCHECK(state.upserts(segment_id) != nullptr);
        if (condition_column < 0) {
            RETURN_IF_ERROR(_do_update(rowset_id, segment_id, state.upserts(segment_id), index, &new_deletes));
        } else {
            RETURN_IF_ERROR(_do_update_with_condition(params, rowset_id, segment_id, condition_column,
                                                      state.upserts(segment_id), index, &new_deletes));
        }
        // 2.3 handle auto increment deletes
        if (state.auto_increment_deletes(segment_id) != nullptr) {
            RETURN_IF_ERROR(
                    index.erase(metadata, *state.auto_increment_deletes(segment_id), &new_deletes, del_rebuild_rssid));
        }
        _index_cache.update_object_size(index_entry, index.memory_usage());
        state.release_segment(segment_id);
        _update_state_cache.update_object_size(state_entry, state.memory_usage());
    }

    // 3. Handle del files one by one.
    for (uint32_t del_id = 0; del_id < op_write.dels_size(); del_id++) {
        RETURN_IF_ERROR(state.load_delete(del_id, params));
        DCHECK(state.deletes(del_id) != nullptr);
        RETURN_IF_ERROR(index.erase(metadata, *state.deletes(del_id), &new_deletes, del_rebuild_rssid));
        _index_cache.update_object_size(index_entry, index.memory_usage());
        state.release_delete(del_id);
    }

    _block_cache->update_memory_usage();
    // 4. generate delvec
    size_t ndelvec = new_deletes.size();
    vector<std::pair<uint32_t, DelVectorPtr>> new_del_vecs(ndelvec);
    size_t idx = 0;
    size_t new_del = 0;
    size_t total_del = 0;
    std::map<uint32_t, size_t> segment_id_to_add_dels;
    for (auto& new_delete : new_deletes) {
        uint32_t rssid = new_delete.first;
        if (rssid >= rowset_id && rssid < rowset_id + op_write.rowset().segments_size()) {
            // it's newly added rowset's segment, do not have latest delvec yet
            new_del_vecs[idx].first = rssid;
            new_del_vecs[idx].second = std::make_shared<DelVector>();
            auto& del_ids = new_delete.second;
            new_del_vecs[idx].second->init(metadata->version(), del_ids.data(), del_ids.size());
            new_del += del_ids.size();
            total_del += del_ids.size();
            segment_id_to_add_dels[rssid] += del_ids.size();
        } else {
            TabletSegmentId tsid;
            tsid.tablet_id = tablet->id();
            tsid.segment_id = rssid;
            DelVectorPtr old_del_vec;
            RETURN_IF_ERROR(get_del_vec(tsid, base_version, builder, false /* file cache */, &old_del_vec));
            new_del_vecs[idx].first = rssid;
            old_del_vec->add_dels_as_new_version(new_delete.second, metadata->version(), &(new_del_vecs[idx].second));
            size_t cur_old = old_del_vec->cardinality();
            size_t cur_add = new_delete.second.size();
            size_t cur_new = new_del_vecs[idx].second->cardinality();
            if (cur_old + cur_add != cur_new) {
                // should not happen, data inconsistent
                std::string error_msg = strings::Substitute(
                        "delvec inconsistent tablet:$0 rssid:$1 #old:$2 #add:$3 #new:$4 old_v:$5 "
                        "v:$6",
                        tablet->id(), rssid, cur_old, cur_add, cur_new, old_del_vec->version(), metadata->version());
                LOG(ERROR) << error_msg;
                if (!config::experimental_lake_ignore_pk_consistency_check) {
                    builder->set_recover_flag(RecoverFlag::RECOVER_WITH_PUBLISH);
                    return Status::InternalError(error_msg);
                }
            }
            new_del += cur_add;
            total_del += cur_new;
            segment_id_to_add_dels[rssid] += cur_add;
        }

        idx++;
    }
    new_deletes.clear();

    // 5. update TabletMeta and write to meta file
    for (auto&& each : new_del_vecs) {
        builder->append_delvec(each.second, each.first);
    }
    builder->apply_opwrite(op_write, replace_segments, orphan_files);
    RETURN_IF_ERROR(builder->update_num_del_stat(segment_id_to_add_dels));

    TRACE_COUNTER_INCREMENT("rowsetid", rowset_id);
    TRACE_COUNTER_INCREMENT("upserts", op_write.rowset().segments_size());
    TRACE_COUNTER_INCREMENT("deletes", op_write.dels_size());
    TRACE_COUNTER_INCREMENT("new_del", new_del);
    TRACE_COUNTER_INCREMENT("total_del", total_del);
    TRACE_COUNTER_INCREMENT("upsert_rows", op_write.rowset().num_rows());
    TRACE_COUNTER_INCREMENT("base_version", base_version);
    _print_memory_stats();
    return Status::OK();
}

Status UpdateManager::publish_column_mode_partial_update(const TxnLogPB_OpWrite& op_write, int64_t txn_id,
                                                         const TabletMetadataPtr& metadata, Tablet* tablet,
                                                         MetaFileBuilder* builder, int64_t base_version) {
    auto tablet_schema = std::make_shared<TabletSchema>(metadata->schema());
    RssidFileInfoContainer rssid_fileinfo_container;
    rssid_fileinfo_container.add_rssid_to_file(*metadata);

    RowsetUpdateStateParams params{
            .op_write = op_write,
            .tablet_schema = tablet_schema,
            .metadata = metadata,
            .tablet = tablet,
            .container = rssid_fileinfo_container,
    };

    ColumnModePartialUpdateHandler handler(base_version, txn_id, _update_mem_tracker);
    RETURN_IF_ERROR(handler.execute(params, builder));
    return Status::OK();
}

Status UpdateManager::_do_update(uint32_t rowset_id, int32_t upsert_idx, const ColumnUniquePtr& upsert,
                                 PrimaryIndex& index, DeletesMap* new_deletes) {
    TRACE_COUNTER_SCOPE_LATENCY_US("do_update_latency_us");
    return index.upsert(rowset_id + upsert_idx, 0, *upsert, new_deletes);
}

Status UpdateManager::_do_update_with_condition(const RowsetUpdateStateParams& params, uint32_t rowset_id,
                                                int32_t upsert_idx, int32_t condition_column,
                                                const ColumnUniquePtr& upsert, PrimaryIndex& index,
                                                DeletesMap* new_deletes) {
    RETURN_ERROR_IF_FALSE(condition_column >= 0);
    TRACE_COUNTER_SCOPE_LATENCY_US("do_update_latency_us");
    const auto& tablet_column = params.tablet_schema->column(condition_column);
    std::vector<uint32_t> read_column_ids;
    read_column_ids.push_back(condition_column);

    std::vector<uint64_t> old_rowids(upsert->size());
    RETURN_IF_ERROR(index.get(*upsert, &old_rowids));
    bool non_old_value = std::all_of(old_rowids.begin(), old_rowids.end(), [](int id) { return -1 == id; });
    if (!non_old_value) {
        std::map<uint32_t, std::vector<uint32_t>> old_rowids_by_rssid;
        size_t num_default = 0;
        vector<uint32_t> idxes;
        RowsetUpdateState::plan_read_by_rssid(old_rowids, &num_default, &old_rowids_by_rssid, &idxes);
        std::vector<std::unique_ptr<Column>> old_columns(1);
        auto old_unordered_column =
                ChunkHelper::column_from_field_type(tablet_column.type(), tablet_column.is_nullable());
        old_columns[0] = old_unordered_column->clone_empty();
        RETURN_IF_ERROR(get_column_values(params, read_column_ids, num_default > 0, old_rowids_by_rssid, &old_columns));
        auto old_column = ChunkHelper::column_from_field_type(tablet_column.type(), tablet_column.is_nullable());
        old_column->append_selective(*old_columns[0], idxes.data(), 0, idxes.size());

        std::map<uint32_t, std::vector<uint32_t>> new_rowids_by_rssid;
        std::vector<uint32_t> rowids;
        for (int j = 0; j < upsert->size(); ++j) {
            rowids.push_back(j);
        }
        new_rowids_by_rssid[rowset_id + upsert_idx] = rowids;
        // only support condition update on single column
        std::vector<std::unique_ptr<Column>> new_columns(1);
        auto new_column = ChunkHelper::column_from_field_type(tablet_column.type(), tablet_column.is_nullable());
        new_columns[0] = new_column->clone_empty();
        RETURN_IF_ERROR(get_column_values(params, read_column_ids, false, new_rowids_by_rssid, &new_columns));

        int idx_begin = 0;
        int upsert_idx_step = 0;
        for (int j = 0; j < old_column->size(); ++j) {
            if (num_default > 0 && idxes[j] == 0) {
                // plan_read_by_rssid will return idx with 0 if we have default value
                upsert_idx_step++;
            } else {
                int r = old_column->compare_at(j, j, *new_columns[0].get(), -1);
                if (r > 0) {
                    RETURN_IF_ERROR(index.upsert(rowset_id + upsert_idx, 0, *upsert, idx_begin,
                                                 idx_begin + upsert_idx_step, new_deletes));

                    idx_begin = j + 1;
                    upsert_idx_step = 0;

                    // Update delete vector of current segment which is being applied
                    (*new_deletes)[rowset_id + upsert_idx].push_back(j);
                } else {
                    upsert_idx_step++;
                }
            }
        }

        if (idx_begin < old_column->size()) {
            RETURN_IF_ERROR(index.upsert(rowset_id + upsert_idx, 0, *upsert, idx_begin, idx_begin + upsert_idx_step,
                                         new_deletes));
        }
    } else {
        RETURN_IF_ERROR(index.upsert(rowset_id + upsert_idx, 0, *upsert, new_deletes));
    }

    return Status::OK();
}

Status UpdateManager::_handle_index_op(int64_t tablet_id, int64_t base_version, bool need_lock,
                                       const std::function<void(LakePrimaryIndex&)>& op) {
    TRACE_COUNTER_SCOPE_LATENCY_US("handle_index_op_latency_us");
    auto index_entry = _index_cache.get(tablet_id);
    if (index_entry == nullptr) {
        return Status::Uninitialized(fmt::format("Primary index not load yet, tablet_id: {}", tablet_id));
    }
    index_entry->update_expire_time(MonotonicMillis() + get_cache_expire_ms());
    // release index entry but keep it in cache
    DeferOp release_index_entry([&] { _index_cache.release(index_entry); });
    auto& index = index_entry->value();
    std::unique_ptr<std::lock_guard<std::shared_timed_mutex>> guard = nullptr;
    // Fetch lock guard before check `is_load()`
    if (need_lock) {
        guard = index.try_fetch_guard();
        if (guard == nullptr) {
            return Status::Cancelled(fmt::format("Fail to fetch primary index guard, tablet_id: {}", tablet_id));
        }
    }
    if (!index.is_load(base_version)) {
        return Status::Uninitialized(fmt::format("Primary index not load yet, tablet_id: {}", tablet_id));
    }
    op(index);
    _block_cache->update_memory_usage();

    return Status::OK();
}

Status UpdateManager::get_rowids_from_pkindex(int64_t tablet_id, int64_t base_version,
                                              const std::vector<ColumnUniquePtr>& upserts,
                                              std::vector<std::vector<uint64_t>*>* rss_rowids, bool need_lock) {
    Status st;
    st.update(_handle_index_op(tablet_id, base_version, need_lock, [&](LakePrimaryIndex& index) {
        // get rss_rowids for each segment of rowset
        uint32_t num_segments = upserts.size();
        for (size_t i = 0; i < num_segments; i++) {
            auto& pks = *upserts[i];
            st.update(index.get(pks, (*rss_rowids)[i]));
        }
    }));
    return st;
}

Status UpdateManager::get_rowids_from_pkindex(int64_t tablet_id, int64_t base_version, const ColumnUniquePtr& upsert,
                                              std::vector<uint64_t>* rss_rowids, bool need_lock) {
    Status st;
    st.update(_handle_index_op(tablet_id, base_version, need_lock, [&](LakePrimaryIndex& index) {
        // get rss_rowids for segment's pk
        st.update(index.get(*upsert, rss_rowids));
    }));
    return st;
}

Status UpdateManager::get_column_values(const RowsetUpdateStateParams& params, std::vector<uint32_t>& column_ids,
                                        bool with_default, std::map<uint32_t, std::vector<uint32_t>>& rowids_by_rssid,
                                        vector<std::unique_ptr<Column>>* columns,
                                        AutoIncrementPartialUpdateState* auto_increment_state) {
    TRACE_COUNTER_SCOPE_LATENCY_US("get_column_values_latency_us");
    std::stringstream cost_str;
    MonotonicStopWatch watch;
    watch.start();

    if (with_default && auto_increment_state == nullptr) {
        for (auto i = 0; i < column_ids.size(); ++i) {
            const TabletColumn& tablet_column = params.tablet_schema->column(column_ids[i]);
            if (tablet_column.has_default_value()) {
                const TypeInfoPtr& type_info = get_type_info(tablet_column);
                std::unique_ptr<DefaultValueColumnIterator> default_value_iter =
                        std::make_unique<DefaultValueColumnIterator>(
                                tablet_column.has_default_value(), tablet_column.default_value(),
                                tablet_column.is_nullable(), type_info, tablet_column.length(), 1);
                ColumnIteratorOptions iter_opts;
                RETURN_IF_ERROR(default_value_iter->init(iter_opts));
                RETURN_IF_ERROR(default_value_iter->fetch_values_by_rowid(nullptr, 1, (*columns)[i].get()));
            } else {
                (*columns)[i]->append_default();
            }
        }
    }
    cost_str << " [with_default] " << watch.elapsed_time();
    watch.reset();

    std::shared_ptr<FileSystem> fs;
    auto fetch_values_from_segment = [&](const FileInfo& segment_info, uint32_t segment_id,
                                         const TabletSchemaCSPtr& tablet_schema, const std::vector<uint32_t>& rowids,
                                         const std::vector<uint32_t>& read_column_ids) -> Status {
        FileInfo file_info{.path = params.tablet->segment_location(segment_info.path),
                           .encryption_meta = segment_info.encryption_meta};
        if (segment_info.size.has_value()) {
            file_info.size = segment_info.size;
        }
        auto segment = Segment::open(fs, file_info, segment_id, tablet_schema);
        if (!segment.ok()) {
            LOG(WARNING) << "Fail to open rssid: " << segment_id << " path: " << file_info.path << " : "
                         << segment.status();
            return segment.status();
        }
        if ((*segment)->num_rows() == 0) {
            return Status::OK();
        }

        RandomAccessFileOptions opts;
        if (!file_info.encryption_meta.empty()) {
            ASSIGN_OR_RETURN(auto info, KeyCache::instance().unwrap_encryption_meta(file_info.encryption_meta));
            opts.encryption_info = std::move(info);
        }
        ColumnIteratorOptions iter_opts;
        OlapReaderStatistics stats;
        iter_opts.stats = &stats;
        ASSIGN_OR_RETURN(auto read_file, fs->new_random_access_file(opts, file_info));
        iter_opts.read_file = read_file.get();
        for (auto i = 0; i < read_column_ids.size(); ++i) {
            const TabletColumn& col = tablet_schema->column(read_column_ids[i]);
            ASSIGN_OR_RETURN(auto col_iter, (*segment)->new_column_iterator_or_default(col, nullptr));
            RETURN_IF_ERROR(col_iter->init(iter_opts));
            RETURN_IF_ERROR(col_iter->fetch_values_by_rowid(rowids.data(), rowids.size(), (*columns)[i].get()));
        }
        return Status::OK();
    };

    for (const auto& [rssid, rowids] : rowids_by_rssid) {
        if (fs == nullptr) {
            auto root_path = params.tablet->metadata_root_location();
            ASSIGN_OR_RETURN(fs, FileSystem::CreateSharedFromString(root_path));
        }

        if (params.container.rssid_to_file().count(rssid) == 0) {
            // It may happen when preload partial update state by old tablet meta
            return Status::Cancelled(fmt::format("tablet id {} version {} rowset_segment_id {} no exist",
                                                 params.metadata->id(), params.metadata->version(), rssid));
        }
        // use 0 segment_id is safe, because we need not get either delvector or dcg here
        RETURN_IF_ERROR(fetch_values_from_segment(params.container.rssid_to_file().at(rssid), 0, params.tablet_schema,
                                                  rowids, column_ids));
    }
    if (auto_increment_state != nullptr && with_default) {
        if (fs == nullptr) {
            auto root_path = params.tablet->metadata_root_location();
            ASSIGN_OR_RETURN(fs, FileSystem::CreateSharedFromString(root_path));
        }
        uint32_t segment_id = auto_increment_state->segment_id;
        const std::vector<uint32_t>& rowids = auto_increment_state->rowids;
        const std::vector<uint32_t> auto_increment_col_partial_id(1, auto_increment_state->id);
        FileInfo info;
        info.path = params.op_write.rowset().segments(segment_id);
        if (segment_id < params.op_write.rowset().segment_encryption_metas_size()) {
            info.encryption_meta = params.op_write.rowset().segment_encryption_metas(segment_id);
        }
        RETURN_IF_ERROR(fetch_values_from_segment(info, segment_id,
                                                  // use partial segment column offset id to get the column
                                                  auto_increment_state->schema, rowids, auto_increment_col_partial_id));
    }
    cost_str << " [fetch vals by rowid] " << watch.elapsed_time();
    VLOG(2) << "UpdateManager get_column_values " << cost_str.str();
    return Status::OK();
}

Status UpdateManager::get_del_vec(const TabletSegmentId& tsid, int64_t version, const MetaFileBuilder* builder,
                                  bool fill_cache, DelVectorPtr* pdelvec) {
    if (builder != nullptr) {
        // 1. find in meta builder first
        auto found = builder->find_delvec(tsid, pdelvec);
        if (!found.ok()) {
            return found.status();
        }
        if (*found) {
            return Status::OK();
        }
    }
    (*pdelvec).reset(new DelVector());
    // 2. find in delvec file
    return get_del_vec_in_meta(tsid, version, fill_cache, pdelvec->get());
}

// get delvec in meta file
Status UpdateManager::get_del_vec_in_meta(const TabletSegmentId& tsid, int64_t meta_ver, bool fill_cache,
                                          DelVector* delvec) {
<<<<<<< HEAD
    std::string filepath = _tablet_mgr->tablet_metadata_location(tsid.tablet_id, meta_ver);
    ASSIGN_OR_RETURN(auto metadata, _tablet_mgr->get_tablet_metadata(filepath, fill_cache));
    LakeIOOptions lake_io_opts;
    RETURN_IF_ERROR(lake::get_del_vec(_tablet_mgr, *metadata, tsid.segment_id, fill_cache, lake_io_opts, delvec));
=======
    ASSIGN_OR_RETURN(auto metadata, _tablet_mgr->get_tablet_metadata(tsid.tablet_id, meta_ver, fill_cache));
    RETURN_IF_ERROR(lake::get_del_vec(_tablet_mgr, *metadata, tsid.segment_id, fill_cache, delvec));
>>>>>>> 5de7f8aa
    return Status::OK();
}

void UpdateManager::expire_cache() {
    if (MonotonicMillis() - _last_clear_expired_cache_millis > _cache_expire_ms) {
        ssize_t update_state_orig_size = _update_state_cache.size();
        ssize_t update_state_orig_obj_size = _update_state_cache.object_size();
        _update_state_cache.clear_expired();
        ssize_t update_state_size = _update_state_cache.size();
        ssize_t update_state_obj_size = _update_state_cache.object_size();

        ssize_t index_orig_size = _index_cache.size();
        ssize_t index_orig_obj_size = _index_cache.object_size();
        _index_cache.clear_expired();
        ssize_t index_size = _index_cache.size();
        ssize_t index_obj_size = _index_cache.object_size();

        ssize_t compaction_cache_orig_size = _compaction_cache.size();
        ssize_t compaction_cache_orig_obj_size = _compaction_cache.object_size();
        _compaction_cache.clear_expired();
        ssize_t compaction_cache_size = _compaction_cache.size();
        ssize_t compaction_cache_obj_size = _compaction_cache.object_size();

        LOG(INFO) << strings::Substitute(
                "update state cache expire: ($0 $1), index cache expire: ($2 $3), compaction cache expire: ($4 $5)",
                update_state_orig_obj_size - update_state_obj_size,
                PrettyPrinter::print_bytes(update_state_orig_size - update_state_size),
                index_orig_obj_size - index_obj_size, PrettyPrinter::print_bytes(index_orig_size - index_size),
                compaction_cache_orig_obj_size - compaction_cache_obj_size,
                PrettyPrinter::print_bytes(compaction_cache_orig_size - compaction_cache_size));

        _last_clear_expired_cache_millis = MonotonicMillis();
    }
}

void UpdateManager::evict_cache(int64_t memory_urgent_level, int64_t memory_high_level) {
    int64_t capacity = _index_cache.capacity();
    int64_t size = _index_cache.size();
    int64_t memory_urgent = capacity * memory_urgent_level / 100;
    int64_t memory_high = capacity * memory_high_level / 100;

    if (size > memory_urgent) {
        _index_cache.try_evict(memory_urgent);
    }

    size = _index_cache.size();
    if (size > memory_high) {
        int64_t target_memory = std::max((size * 9 / 10), memory_high);
        _index_cache.try_evict(target_memory);
    }
    return;
}

size_t UpdateManager::get_rowset_num_deletes(int64_t tablet_id, int64_t version, const RowsetMetadataPB& rowset_meta) {
    size_t num_dels = 0;
    for (int i = 0; i < rowset_meta.segments_size(); i++) {
        DelVectorPtr delvec;
        TabletSegmentId tsid;
        tsid.tablet_id = tablet_id;
        tsid.segment_id = rowset_meta.id() + i;
        auto st = get_del_vec(tsid, version, nullptr, false /* fill cache */, &delvec);
        if (!st.ok()) {
            LOG(WARNING) << "get_rowset_num_deletes: error get del vector " << st;
            continue;
        }
        num_dels += delvec->cardinality();
    }
    return num_dels;
}

bool UpdateManager::_use_light_publish_primary_compaction(int64_t tablet_id, int64_t txn_id) {
    // Is config enable ?
    if (!config::enable_light_pk_compaction_publish) {
        return false;
    }
    // Is rows mapper file exist?
    auto filename_st = lake_rows_mapper_filename(tablet_id, txn_id);
    if (!filename_st.ok()) {
        return false;
    }
    return fs::path_exist(filename_st.value());
}

Status UpdateManager::light_publish_primary_compaction(const TxnLogPB_OpCompaction& op_compaction, int64_t txn_id,
                                                       const TabletMetadata& metadata, const Tablet& tablet,
                                                       IndexEntry* index_entry, MetaFileBuilder* builder,
                                                       int64_t base_version) {
    // 1. init some state
    auto& index = index_entry->value();
    std::shared_ptr<TabletSchema> tablet_schema = std::make_shared<TabletSchema>(metadata.schema());
    Rowset output_rowset(tablet.tablet_mgr(), tablet.id(), &op_compaction.output_rowset(), -1 /*unused*/,
                         tablet_schema);
    vector<std::pair<uint32_t, DelVectorPtr>> delvecs;
    std::map<uint32_t, size_t> segment_id_to_add_dels;
    // get max rowset id in input rowsets
    uint32_t max_rowset_id =
            *std::max_element(op_compaction.input_rowsets().begin(), op_compaction.input_rowsets().end());

    // 2. update primary index, and generate delete info.
    auto resolver = std::make_unique<LakePrimaryKeyCompactionConflictResolver>(
            &metadata, &output_rowset, _tablet_mgr, this, builder, &index, txn_id, base_version,
            &segment_id_to_add_dels, &delvecs);
    RETURN_IF_ERROR(resolver->execute());
    _index_cache.update_object_size(index_entry, index.memory_usage());
    // 3. update TabletMeta and write to meta file
    for (auto&& each : delvecs) {
        builder->append_delvec(each.second, each.first);
    }
    builder->apply_opcompaction(op_compaction, max_rowset_id);
    RETURN_IF_ERROR(builder->update_num_del_stat(segment_id_to_add_dels));
    RETURN_IF_ERROR(index.apply_opcompaction(metadata, op_compaction));

    TRACE_COUNTER_INCREMENT("output_rowsets_size", output_rowset.num_segments());
    TRACE_COUNTER_INCREMENT("max_rowsetid", max_rowset_id);
    TRACE_COUNTER_INCREMENT("input_rowsets_size", op_compaction.input_rowsets_size());

    _print_memory_stats();

    return Status::OK();
}

Status UpdateManager::publish_primary_compaction(const TxnLogPB_OpCompaction& op_compaction, int64_t txn_id,
                                                 const TabletMetadata& metadata, const Tablet& tablet,
                                                 IndexEntry* index_entry, MetaFileBuilder* builder,
                                                 int64_t base_version) {
    if (CompactionUpdateConflictChecker::conflict_check(op_compaction, txn_id, metadata, builder)) {
        // conflict happens
        return Status::OK();
    }
    if (_use_light_publish_primary_compaction(tablet.id(), txn_id)) {
        return light_publish_primary_compaction(op_compaction, txn_id, metadata, tablet, index_entry, builder,
                                                base_version);
    }
    auto& index = index_entry->value();
    // 1. iterate output rowset, update primary index and generate delvec
    std::shared_ptr<TabletSchema> tablet_schema = std::make_shared<TabletSchema>(metadata.schema());
    Rowset output_rowset(tablet.tablet_mgr(), tablet.id(), &op_compaction.output_rowset(), -1 /*unused*/,
                         tablet_schema);
    auto compaction_entry = _compaction_cache.get_or_create(cache_key(tablet.id(), txn_id));
    compaction_entry->update_expire_time(MonotonicMillis() + get_cache_expire_ms());
    // only use state entry once, remove it when publish finish or fail
    DeferOp remove_state_entry([&] { _compaction_cache.remove(compaction_entry); });
    auto& compaction_state = compaction_entry->value();
    size_t total_deletes = 0;
    size_t total_rows = 0;
    vector<std::pair<uint32_t, DelVectorPtr>> delvecs;
    vector<uint32_t> tmp_deletes;
    const uint32_t rowset_id = metadata.next_rowset_id();
    // get max rowset id in input rowsets
    uint32_t max_rowset_id =
            *std::max_element(op_compaction.input_rowsets().begin(), op_compaction.input_rowsets().end());
    // then get the max src rssid, to solve conflict between write and compaction
    auto input_rowset = std::find_if(metadata.rowsets().begin(), metadata.rowsets().end(),
                                     [&](const RowsetMetadata& r) { return r.id() == max_rowset_id; });
    uint32_t max_src_rssid = max_rowset_id + input_rowset->segments_size() - 1;
    std::map<uint32_t, size_t> segment_id_to_add_dels;

    // 2. update primary index, and generate delete info.
    TRACE_COUNTER_INCREMENT("output_rowsets_size", output_rowset.num_segments());
    for (size_t i = 0; i < output_rowset.num_segments(); i++) {
        RETURN_IF_ERROR(compaction_state.load_segments(&output_rowset, this, tablet_schema, i));
        TRACE_COUNTER_INCREMENT("state_bytes", compaction_state.memory_usage());
        auto& pk_col = compaction_state.pk_cols[i];
        total_rows += pk_col->size();
        uint32_t rssid = rowset_id + i;
        tmp_deletes.clear();
        // replace will not grow hashtable, so don't need to check memory limit
        {
            TRACE_COUNTER_SCOPE_LATENCY_US("update_index_latency_us");
            RETURN_IF_ERROR(index.try_replace(rssid, 0, *pk_col, max_src_rssid, &tmp_deletes));
            _index_cache.update_object_size(index_entry, index.memory_usage());
        }
        DelVectorPtr dv = std::make_shared<DelVector>();
        if (tmp_deletes.empty()) {
            dv->init(metadata.version(), nullptr, 0);
        } else {
            dv->init(metadata.version(), tmp_deletes.data(), tmp_deletes.size());
            total_deletes += tmp_deletes.size();
        }
        segment_id_to_add_dels[rssid] += tmp_deletes.size();
        delvecs.emplace_back(rssid, dv);
        compaction_state.release_segments(i);
    }
    _block_cache->update_memory_usage();

    // 3. update TabletMeta and write to meta file
    for (auto&& each : delvecs) {
        builder->append_delvec(each.second, each.first);
    }
    builder->apply_opcompaction(op_compaction, max_rowset_id);
    RETURN_IF_ERROR(builder->update_num_del_stat(segment_id_to_add_dels));

    RETURN_IF_ERROR(index.apply_opcompaction(metadata, op_compaction));

    TRACE_COUNTER_INCREMENT("rowsetid", rowset_id);
    TRACE_COUNTER_INCREMENT("max_rowsetid", max_rowset_id);
    TRACE_COUNTER_INCREMENT("output_rows", total_rows);
    TRACE_COUNTER_INCREMENT("input_rowsets_size", op_compaction.input_rowsets_size());
    TRACE_COUNTER_INCREMENT("total_del", total_deletes);

    _print_memory_stats();

    return Status::OK();
}

bool UpdateManager::try_remove_primary_index_cache(uint32_t tablet_id) {
    return _index_cache.try_remove_by_key(tablet_id);
}

void UpdateManager::unload_primary_index(int64_t tablet_id) {
    auto index_entry = _index_cache.get_or_create(tablet_id);
    index_entry->value().unload();
    _index_cache.release(index_entry);
}

Status UpdateManager::check_meta_version(const Tablet& tablet, int64_t base_version) {
    auto index_entry = _index_cache.get(tablet.id());
    if (index_entry == nullptr) {
        // if primary index not in cache, just return true, and continue publish
        return Status::OK();
    } else {
        auto& index = index_entry->value();
        if (index.data_version() > base_version) {
            // return error, and ignore this publish later
            _index_cache.release(index_entry);
            LOG(INFO) << "Primary index version is greater than the base version. tablet_id: " << tablet.id()
                      << " index_version: " << index.data_version() << " base_version: " << base_version;
            return Status::AlreadyExist("lake primary publish txn already finish");
        } else if (index.data_version() < base_version) {
            // clear cache, and continue publish
            LOG(WARNING)
                    << "Primary index version is less than the base version, remove primary index cache, tablet_id: "
                    << tablet.id() << " index_version: " << index.data_version() << " base_version: " << base_version;
            if (!_index_cache.remove(index_entry)) {
                return Status::InternalError("lake primary index cache ref mismatch");
            }
        } else {
            _index_cache.release(index_entry);
        }
        return Status::OK();
    }
}

void UpdateManager::update_primary_index_data_version(const Tablet& tablet, int64_t version) {
    auto index_entry = _index_cache.get(tablet.id());
    if (index_entry != nullptr) {
        auto& index = index_entry->value();
        index.update_data_version(version);
        _index_cache.release(index_entry);
    }
}

int64_t UpdateManager::get_primary_index_data_version(int64_t tablet_id) {
    auto index_entry = _index_cache.get(tablet_id);
    if (index_entry != nullptr) {
        int64_t version = index_entry->value().data_version();
        _index_cache.release(index_entry);
        return version;
    }
    return 0;
}

void UpdateManager::_print_memory_stats() {
    static std::atomic<int64_t> last_print_ts;
    if (time(nullptr) > last_print_ts.load() + kPrintMemoryStatsInterval && _update_mem_tracker != nullptr) {
        LOG(INFO) << strings::Substitute(
                "[lake update manager memory]index:$0 update_state:$1 compact_state:$2 total:$3/$4",
                PrettyPrinter::print_bytes(_index_cache_mem_tracker->consumption()),
                PrettyPrinter::print_bytes(_update_state_mem_tracker->consumption()),
                PrettyPrinter::print_bytes(_compaction_state_mem_tracker->consumption()),
                PrettyPrinter::print_bytes(_update_mem_tracker->consumption()),
                PrettyPrinter::print_bytes(_update_mem_tracker->limit()));
        last_print_ts.store(time(nullptr));
    }
}

int32_t UpdateManager::_get_condition_column(const TxnLogPB_OpWrite& op_write, const TabletSchema& tablet_schema) {
    const auto& txn_meta = op_write.txn_meta();
    if (txn_meta.has_merge_condition()) {
        for (int i = 0; i < tablet_schema.columns().size(); ++i) {
            if (tablet_schema.column(i).name() == txn_meta.merge_condition()) {
                return i;
            }
        }
    }
    return -1;
}

bool UpdateManager::TEST_check_primary_index_cache_ref(uint32_t tablet_id, uint32_t ref_cnt) {
    auto index_entry = _index_cache.get(tablet_id);
    if (index_entry != nullptr) {
        DeferOp release_index_entry([&] { _index_cache.release(index_entry); });
        if (index_entry->get_ref() != ref_cnt + 1) {
            return false;
        }
    }
    return true;
}

bool UpdateManager::TEST_check_update_state_cache_absent(uint32_t tablet_id, int64_t txn_id) {
    auto state_entry = _update_state_cache.get(cache_key(tablet_id, txn_id));
    if (state_entry == nullptr) {
        return true;
    } else {
        _update_state_cache.release(state_entry);
        return false;
    }
}

bool UpdateManager::TEST_check_compaction_cache_absent(uint32_t tablet_id, int64_t txn_id) {
    auto compaction_entry = _compaction_cache.get(cache_key(tablet_id, txn_id));
    if (compaction_entry == nullptr) {
        return true;
    } else {
        _compaction_cache.release(compaction_entry);
        return false;
    }
}

void UpdateManager::TEST_remove_compaction_cache(uint32_t tablet_id, int64_t txn_id) {
    auto compaction_entry = _compaction_cache.get(cache_key(tablet_id, txn_id));
    if (compaction_entry != nullptr) {
        _compaction_cache.remove(compaction_entry);
    }
}

void UpdateManager::try_remove_cache(uint32_t tablet_id, int64_t txn_id) {
    auto key = cache_key(tablet_id, txn_id);
    _update_state_cache.try_remove_by_key(key);
    _compaction_cache.try_remove_by_key(key);
}

void UpdateManager::preload_update_state(const TxnLog& txnlog, Tablet* tablet) {
    SCOPED_THREAD_LOCAL_CHECK_MEM_LIMIT_SETTER(true);
    SCOPED_THREAD_LOCAL_SINGLETON_CHECK_MEM_TRACKER_SETTER(config::enable_pk_strict_memcheck ? _update_mem_tracker
                                                                                             : nullptr);
    // use tabletid-txnid as update state cache's key, so it can retry safe.
    auto state_entry = _update_state_cache.get_or_create(cache_key(tablet->id(), txnlog.txn_id()));
    state_entry->update_expire_time(MonotonicMillis() + get_cache_expire_ms());
    auto& state = state_entry->value();
    // get latest metadata from cache, it is not matter if it isn't the real latest metadata.
    auto metadata_ptr = _tablet_mgr->get_latest_cached_tablet_metadata(tablet->id());
    const int segments_size = txnlog.op_write().rowset().segments_size();
    // skip preload if memory limit exceed
    if (metadata_ptr != nullptr && segments_size > 0 && !_update_state_mem_tracker->any_limit_exceeded()) {
        auto tablet_schema = std::make_shared<TabletSchema>(metadata_ptr->schema());
        RssidFileInfoContainer rssid_fileinfo_container;
        rssid_fileinfo_container.add_rssid_to_file(*metadata_ptr);
        RowsetUpdateStateParams params{
                .op_write = txnlog.op_write(),
                .tablet_schema = tablet_schema,
                .metadata = metadata_ptr,
                .tablet = tablet,
                .container = rssid_fileinfo_container,
        };
        state.init(params);
        auto st = Status::OK();
        for (uint32_t segment_id = 0; segment_id < segments_size && !_update_state_mem_tracker->any_limit_exceeded();
             segment_id++) {
            st = state.load_segment(segment_id, params, metadata_ptr->version(), false /* resolve conflict*/,
                                    true /* need lock */);
            _update_state_cache.update_object_size(state_entry, state.memory_usage());
            if (!st.ok()) {
                break;
            }
        }
        if (!st.ok()) {
            _update_state_cache.remove(state_entry);
            if (!st.is_uninitialized() && !st.is_cancelled()) {
                LOG(ERROR) << strings::Substitute("lake primary table preload_update_state id:$0 error:$1",
                                                  tablet->id(), st.to_string());
            } else {
                LOG(INFO) << strings::Substitute("lake primary table preload_update_state id:$0 failed:$1",
                                                 tablet->id(), st.to_string());
            }
            // not return error even it fail, because we can load update state in publish again.
        } else {
            // just release it, will use it again in publish
            _update_state_cache.release(state_entry);
        }
    } else {
        _update_state_cache.remove(state_entry);
    }
    TEST_SYNC_POINT("UpdateManager::preload_update_state:return");
}

void UpdateManager::preload_compaction_state(const TxnLog& txnlog, const Tablet& tablet,
                                             const TabletSchemaCSPtr& tablet_schema) {
    SCOPED_THREAD_LOCAL_CHECK_MEM_LIMIT_SETTER(true);
    SCOPED_THREAD_LOCAL_SINGLETON_CHECK_MEM_TRACKER_SETTER(config::enable_pk_strict_memcheck ? _update_mem_tracker
                                                                                             : nullptr);
    // no need to preload if using light compaction publish
    if (StorageEngine::instance()->enable_light_pk_compaction_publish()) {
        return;
    }
    // no need to preload if output rowset is empty.
    const int segments_size = txnlog.op_compaction().output_rowset().segments_size();
    if (segments_size <= 0) return;
    Rowset output_rowset(tablet.tablet_mgr(), tablet.id(), &txnlog.op_compaction().output_rowset(), -1 /*unused*/,
                         tablet_schema);
    // use tabletid-txnid as compaction state cache's key, so it can retry safe.
    auto compaction_entry = _compaction_cache.get_or_create(cache_key(tablet.id(), txnlog.txn_id()));
    compaction_entry->update_expire_time(MonotonicMillis() + get_cache_expire_ms());
    auto& compaction_state = compaction_entry->value();
    // preload compaction state, only load first output segment, to avoid too much memory cost
    auto st = Status::OK();
    // skip preload if memory limit exceed
    for (int i = 0; i < segments_size && !_compaction_state_mem_tracker->any_limit_exceeded(); i++) {
        st = compaction_state.load_segments(&output_rowset, this, tablet_schema, i);
        if (!st.ok()) {
            break;
        }
    }
    if (!st.ok()) {
        _compaction_cache.remove(compaction_entry);
        LOG(ERROR) << strings::Substitute("lake primary table preload_compaction_state id:$0 error:$1", tablet.id(),
                                          st.to_string());
        // not return error even it fail, because we can load compaction state in publish again.
    } else {
        // just release it, will use it again in publish
        _compaction_cache.release(compaction_entry);
    }
    TEST_SYNC_POINT("UpdateManager::preload_compaction_state:return");
}

void UpdateManager::set_enable_persistent_index(int64_t tablet_id, bool enable_persistent_index) {
    auto index_entry = _index_cache.get(tablet_id);
    if (index_entry != nullptr) {
        auto& index = index_entry->value();
        index.set_enable_persistent_index(enable_persistent_index);
        _index_cache.release(index_entry);
    }
}

Status UpdateManager::execute_index_major_compaction(const TabletMetadata& metadata, TxnLogPB* txn_log) {
    return LakePersistentIndex::major_compact(_tablet_mgr, metadata, txn_log);
}

Status UpdateManager::pk_index_major_compaction(int64_t tablet_id, DataDir* data_dir) {
    auto index_entry = _index_cache.get(tablet_id);
    if (index_entry == nullptr) {
        return Status::OK();
    }
    index_entry->update_expire_time(MonotonicMillis() + get_cache_expire_ms());
    auto& index = index_entry->value();

    // release when function end
    DeferOp index_defer([&]() { _index_cache.release(index_entry); });
    _index_cache.update_object_size(index_entry, index.memory_usage());
    RETURN_IF_ERROR(index.major_compaction(data_dir, tablet_id, index.get_index_lock()));
    index.set_local_pk_index_write_amp_score(0.0);
    return Status::OK();
}

} // namespace starrocks::lake<|MERGE_RESOLUTION|>--- conflicted
+++ resolved
@@ -602,15 +602,11 @@
 // get delvec in meta file
 Status UpdateManager::get_del_vec_in_meta(const TabletSegmentId& tsid, int64_t meta_ver, bool fill_cache,
                                           DelVector* delvec) {
-<<<<<<< HEAD
     std::string filepath = _tablet_mgr->tablet_metadata_location(tsid.tablet_id, meta_ver);
     ASSIGN_OR_RETURN(auto metadata, _tablet_mgr->get_tablet_metadata(filepath, fill_cache));
     LakeIOOptions lake_io_opts;
-    RETURN_IF_ERROR(lake::get_del_vec(_tablet_mgr, *metadata, tsid.segment_id, fill_cache, lake_io_opts, delvec));
-=======
-    ASSIGN_OR_RETURN(auto metadata, _tablet_mgr->get_tablet_metadata(tsid.tablet_id, meta_ver, fill_cache));
-    RETURN_IF_ERROR(lake::get_del_vec(_tablet_mgr, *metadata, tsid.segment_id, fill_cache, delvec));
->>>>>>> 5de7f8aa
+    lake_io_opts.fill_data_cache = fill_cache;
+    RETURN_IF_ERROR(lake::get_del_vec(_tablet_mgr, *metadata, tsid.segment_id, lake_io_opts, delvec));
     return Status::OK();
 }
 
