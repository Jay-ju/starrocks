--- conflicted
+++ resolved
@@ -1782,43 +1782,6 @@
     return Status::OK();
 }
 
-<<<<<<< HEAD
-Status SegmentIterator::_init_bitmap_index_iterators() {
-    RETURN_IF(!config::enable_index_bitmap_filter, Status::OK());
-
-    SCOPED_RAW_TIMER(&_opts.stats->bitmap_index_iterator_init_ns);
-    _bitmap_index_iterators.resize(ChunkHelper::max_column_id(_schema) + 1, nullptr);
-    std::unordered_map<ColumnId, ColumnUID> cid_2_ucid;
-    for (auto& field : _schema.fields()) {
-        cid_2_ucid[field->id()] = field->uid();
-    }
-    for (const auto& pair : _cid_to_predicates) {
-        ColumnId cid = pair.first;
-        if (_bitmap_index_iterators[cid] == nullptr) {
-            ColumnUID ucid = cid_2_ucid[cid];
-            // the column's index in this segment file
-            ASSIGN_OR_RETURN(std::shared_ptr<Segment> segment_ptr, _get_dcg_segment(ucid));
-            if (segment_ptr == nullptr) {
-                // find segment from delta column group failed, using main segment
-                segment_ptr = _segment;
-            }
-
-            IndexReadOptions opts;
-            opts.use_page_cache = _opts.use_page_cache;
-            opts.kept_in_memory = config::enable_bitmap_index_memory_page_cache;
-            opts.lake_io_opts = _opts.lake_io_opts;
-            opts.read_file = _column_files[cid].get();
-            opts.stats = _opts.stats;
-
-            RETURN_IF_ERROR(segment_ptr->new_bitmap_index_iterator(ucid, opts, &_bitmap_index_iterators[cid]));
-            _has_bitmap_index |= (_bitmap_index_iterators[cid] != nullptr);
-        }
-    }
-    return Status::OK();
-}
-
-=======
->>>>>>> 253d621d
 static void erase_column_pred_from_pred_tree(PredicateTree& pred_tree,
                                              const std::unordered_set<const ColumnPredicate*>& erased_preds) {
     PredicateAndNode new_root;
@@ -1860,7 +1823,7 @@
             }
 
             IndexReadOptions opts;
-            opts.use_page_cache = config::enable_bitmap_index_memory_page_cache || !config::disable_storage_page_cache;
+            opts.use_page_cache = _opts.use_page_cache;
             opts.kept_in_memory = config::enable_bitmap_index_memory_page_cache;
             opts.lake_io_opts = _opts.lake_io_opts;
             opts.read_file = _column_files[cid].get();
