//  Copyright (c) 2011-present, Facebook, Inc.  All rights reserved.
//  This source code is licensed under both the GPLv2 (found in the
//  COPYING file in the root directory) and Apache 2.0 License
//  (found in the LICENSE.Apache file in the root directory).
//
// Copyright (c) 2011 The LevelDB Authors. All rights reserved.
// Use of this source code is governed by a BSD-style license.
// (https://developers.google.com/open-source/licenses/bsd)

#pragma once

#include <memory>
#include <optional>
#include <span>
#include <string>
#include <string_view>

#include "common/statusor.h"
#include "fs/credential/cloud_configuration_factory.h"
#include "fs/encryption.h"
#include "gen_cpp/PlanNodes_types.h"
#include "io/input_stream.h"
#include "io/seekable_input_stream.h"
#include "runtime/descriptors.h"
#include "util/slice.h"

namespace starrocks {

class RandomAccessFile;
class WritableFile;
class SequentialFile;
struct ResultFileOptions;
class TUploadReq;
class TDownloadReq;
struct WritableFileOptions;
class FileSystem;

struct SpaceInfo {
    // Total size of the filesystem, in bytes
    int64_t capacity = 0;
    // Free space on the filesystem, in bytes
    int64_t free = 0;
    // Free space available to a non-privileged process (may be equal or less than free)
    int64_t available = 0;
};

struct FSOptions {
private:
    FSOptions(const TBrokerScanRangeParams* scan_range_params, const TExportSink* export_sink,
              const ResultFileOptions* result_file_options, const TUploadReq* upload, const TDownloadReq* download,
              const TCloudConfiguration* cloud_configuration)
            : scan_range_params(scan_range_params),
              export_sink(export_sink),
              result_file_options(result_file_options),
              upload(upload),
              download(download),
              cloud_configuration(cloud_configuration) {}

public:
    FSOptions() : FSOptions(nullptr, nullptr, nullptr, nullptr, nullptr, nullptr) {}

    FSOptions(const TBrokerScanRangeParams* scan_range_params)
            : FSOptions(scan_range_params, nullptr, nullptr, nullptr, nullptr, nullptr) {}

    FSOptions(const TExportSink* export_sink) : FSOptions(nullptr, export_sink, nullptr, nullptr, nullptr, nullptr) {}

    FSOptions(const ResultFileOptions* result_file_options)
            : FSOptions(nullptr, nullptr, result_file_options, nullptr, nullptr, nullptr) {}

    FSOptions(const TUploadReq* upload) : FSOptions(nullptr, nullptr, nullptr, upload, nullptr, nullptr) {}

    FSOptions(const TDownloadReq* download) : FSOptions(nullptr, nullptr, nullptr, nullptr, download, nullptr) {}

    FSOptions(const TCloudConfiguration* cloud_configuration)
            : FSOptions(nullptr, nullptr, nullptr, nullptr, nullptr, cloud_configuration) {}

    FSOptions(const std::unordered_map<std::string, std::string>& fs_options)
            : FSOptions(nullptr, nullptr, nullptr, nullptr, nullptr, nullptr) {
        _fs_options = fs_options;
    }

    const THdfsProperties* hdfs_properties() const;

    const TBrokerScanRangeParams* scan_range_params;
    const TExportSink* export_sink;
    const ResultFileOptions* result_file_options;
    const TUploadReq* upload;
    const TDownloadReq* download;
    const TCloudConfiguration* cloud_configuration;
    std::unordered_map<std::string, std::string> _fs_options;
};

struct SequentialFileOptions {
    // Don't cache remote file locally on read requests.
    // This options can be ignored if the underlying filesystem does not support local cache.
    bool skip_fill_local_cache = false;
    // Specify different buffer size for different read scenarios
    int64_t buffer_size = -1;
    FileEncryptionInfo encryption_info;
};

struct RandomAccessFileOptions {
    // Don't cache remote file locally on read requests.
    // This options can be ignored if the underlying filesystem does not support local cache.
    bool skip_fill_local_cache = false;
    // Specify different buffer size for different read scenarios
    int64_t buffer_size = -1;
    FileEncryptionInfo encryption_info;
};

struct DirEntry {
    std::string_view name;
    std::optional<int64_t> mtime;
    std::optional<int64_t> size; // Undefined if "is_dir" is true
    std::optional<bool> is_dir;
};

struct FileInfo {
    std::string path;
    std::optional<int64_t> size;
<<<<<<< HEAD
    std::shared_ptr<FileSystem> fs;
=======
    std::string encryption_meta;
>>>>>>> 5de7f8aa
};

struct FileWriteStat {
    int64_t open_time{0};
    int64_t close_time{0};
    int64_t size{0};
    std::string path;
};

class FileSystem {
public:
    enum Type { POSIX, S3, HDFS, BROKER, MEMORY, STARLET };

    // Governs if/how the file is created.
    //
    // enum value                   | file exists       | file does not exist
    // -----------------------------+-------------------+--------------------
    // CREATE_OR_OPEN_WITH_TRUNCATE | opens + truncates | creates
    // CREATE_OR_OPEN               | opens             | creates
    // MUST_CREATE                  | fails             | creates
    // MUST_EXIST                   | opens             | fails
    enum OpenMode { CREATE_OR_OPEN_WITH_TRUNCATE, CREATE_OR_OPEN, MUST_CREATE, MUST_EXIST };

    FileSystem() = default;
    virtual ~FileSystem() = default;

    static StatusOr<std::shared_ptr<FileSystem>> Create(std::string_view uri, FSOptions options);

    static StatusOr<std::unique_ptr<FileSystem>> CreateUniqueFromString(std::string_view uri,
                                                                        FSOptions options = FSOptions());

    static StatusOr<std::shared_ptr<FileSystem>> CreateSharedFromString(std::string_view uri);

    // Return a default environment suitable for the current operating
    // system.  Sophisticated users may wish to provide their own FileSystem
    // implementation instead of relying on this default environment.
    static FileSystem* Default();

    static void get_file_write_history(std::vector<FileWriteStat>* stats);
    static void on_file_write_open(WritableFile* file);
    static void on_file_write_close(WritableFile* file);

    virtual Type type() const = 0;

    // Create a brand new sequentially-readable file with the specified name.
    //  If the file does not exist, returns a non-OK status.
    //
    // The returned file will only be accessed by one thread at a time.
    StatusOr<std::unique_ptr<SequentialFile>> new_sequential_file(const std::string& fname) {
        return new_sequential_file(SequentialFileOptions(), fname);
    }

    virtual StatusOr<std::unique_ptr<SequentialFile>> new_sequential_file(const SequentialFileOptions& opts,
                                                                          const std::string& fname) = 0;

    // Create a brand new random access read-only file with the
    // specified name.
    //
    // The returned file will only be accessed by one thread at a time.
    StatusOr<std::unique_ptr<RandomAccessFile>> new_random_access_file(const std::string& fname) {
        return new_random_access_file(RandomAccessFileOptions(), fname);
    }

    StatusOr<std::unique_ptr<RandomAccessFile>> new_random_access_file(const FileInfo& file_info) {
        return new_random_access_file(RandomAccessFileOptions(), file_info);
    }

    virtual StatusOr<std::unique_ptr<RandomAccessFile>> new_random_access_file(const RandomAccessFileOptions& opts,
                                                                               const std::string& fname) = 0;

    // Implementations may make use of the file info to make some optimizations, such as getting the file size directly.
    virtual StatusOr<std::unique_ptr<RandomAccessFile>> new_random_access_file(const RandomAccessFileOptions& opts,
                                                                               const FileInfo& file_info) {
        return new_random_access_file(opts, file_info.path);
    }

    // Create an object that writes to a new file with the specified
    // name.  Deletes any existing file with the same name and creates a
    // new file.
    //
    // The returned file will only be accessed by one thread at a time.
    virtual StatusOr<std::unique_ptr<WritableFile>> new_writable_file(const std::string& fname) = 0;

    // Like the previous new_writable_file, but allows options to be
    // specified.
    virtual StatusOr<std::unique_ptr<WritableFile>> new_writable_file(const WritableFileOptions& opts,
                                                                      const std::string& fname) = 0;

    // Returns OK if the path exists.
    //         NotFound if the named file does not exist,
    //                  the calling process does not have permission to determine
    //                  whether this file exists, or if the path is invalid.
    //         IOError if an IO Error was encountered
    virtual Status path_exists(const std::string& fname) = 0;

    // Store in *result the names of the children of the specified directory.
    // The names are relative to "dir".
    // Original contents of *results are dropped.
    // Returns OK if "dir" exists and "*result" contains its children.
    //         NotFound if "dir" does not exist, the calling process does not have
    //                  permission to access "dir", or if "dir" is invalid.
    //         IOError if an IO Error was encountered
    virtual Status get_children(const std::string& dir, std::vector<std::string>* result) = 0;

    // Iterate the specified directory and call given callback function with child's
    // name. This function continues execution until all children have been iterated
    // or callback function return false.
    // The names are relative to "dir".
    //
    // The function call extra cost is acceptable. Compared with returning all children
    // into a given vector, the performance of this method is 5% worse. However this
    // approach is more flexiable and efficient in fulfilling other requirements.
    //
    // Returns OK if "dir" exists.
    //         NotFound if "dir" does not exist, the calling process does not have
    //                  permission to access "dir", or if "dir" is invalid.
    //         IOError if an IO Error was encountered
    virtual Status iterate_dir(const std::string& dir, const std::function<bool(std::string_view)>& cb) = 0;

    // `iterate_dir2` is similar to `iterate_dir` but in addition to returning the directory entry name, it
    // also returns some file statistics.
    virtual Status iterate_dir2(const std::string& dir, const std::function<bool(DirEntry)>& cb) = 0;

    // Delete the named file.
    // FIXME: If the named file does not exist, OK or NOT_FOUND is returned, depend on the implementation.
    virtual Status delete_file(const std::string& fname) = 0;

    // Create the specified directory.
    // NOTE: It will return error if the path already exist(not necessarily as a directory)
    virtual Status create_dir(const std::string& dirname) = 0;

    // Creates directory if missing.
    // Return OK if it exists, or successful in Creating.
    virtual Status create_dir_if_missing(const std::string& dirname, bool* created = nullptr) = 0;

    // Create directory for every element of 'dirname' that does not already exist.
    // If 'dirname' already exists, the function does nothing (this condition is not treated as an error).
    virtual Status create_dir_recursive(const std::string& dirname) = 0;

    // Delete the specified directory.
    // NOTE: The dir must be empty.
    virtual Status delete_dir(const std::string& dirname) = 0;

    // TODO: Rename this method, because this method can also delete a normal file.
    // Deletes the contents of 'dirname' (if it is a directory) and the contents of all its subdirectories,
    // recursively, then deletes 'dirname' itself. Symlinks are not followed (symlink is removed, not its target).
    virtual Status delete_dir_recursive(const std::string& dirname) = 0;

    // Synchronize the entry for a specific directory.
    virtual Status sync_dir(const std::string& dirname) = 0;

    // Checks if the file is a directory. Returns an error if it doesn't
    // exist, otherwise return true or false.
    virtual StatusOr<bool> is_directory(const std::string& path) = 0;

    // Canonicalize 'path' by applying the following conversions:
    // - Converts a relative path into an absolute one using the cwd.
    // - Converts '.' and '..' references.
    // - Resolves all symbolic links.
    //
    // All directory entries in 'path' must exist on the filesystem.
    virtual Status canonicalize(const std::string& path, std::string* result) = 0;

    virtual StatusOr<uint64_t> get_file_size(const std::string& fname) = 0;

    // Get the last modification time by given 'fname'.
    virtual StatusOr<uint64_t> get_file_modified_time(const std::string& fname) = 0;

    // Rename file src to target.
    virtual Status rename_file(const std::string& src, const std::string& target) = 0;

    // create a hard-link
    virtual Status link_file(const std::string& /*old_path*/, const std::string& /*new_path*/) = 0;

    // Determines the information about the filesystem on which the pathname 'path' is located.
    virtual StatusOr<SpaceInfo> space(const std::string& path) { return Status::NotSupported("FileSystem::space()"); }

    // Given the path to a remote file, delete the file's cache on the local file system, if any.
    // On success, Status::OK is returned. If there is no cache, Status::NotFound is returned.
    virtual Status drop_local_cache(const std::string& path) { return Status::NotFound(path); }

    // Batch delete the given files.
    // return ok if all success (not found error ignored), error if any failed and the message indicates the fail message
    // possibly stop at the first error if is simulating batch deletes.
    virtual Status delete_files(std::span<const std::string> paths) {
        for (auto&& path : paths) {
            auto st = delete_file(path);
            if (!st.ok() && !st.is_not_found()) {
                return st;
            }
        }
        return Status::OK();
    }
};

// Creation-time options for WritableFile
struct WritableFileOptions {
    // Call Sync() during Close().
    bool sync_on_close = true;
    // For remote filesystem, skip filling local filesystem cache on write requests
    bool skip_fill_local_cache = false;

    bool direct_write = false;

    // See OpenMode for details.
    FileSystem::OpenMode mode = FileSystem::MUST_CREATE;
    FileEncryptionInfo encryption_info;
};

// A `SequentialFile` is an `io::InputStream` with a name.
class SequentialFile final : public io::InputStreamWrapper {
public:
    explicit SequentialFile(std::shared_ptr<io::InputStream> stream, std::string name)
            : io::InputStreamWrapper(stream.get(), kDontTakeOwnership),
              _stream(std::move(stream)),
              _name(std::move(name)) {}

    const std::string& filename() const { return _name; }

    std::shared_ptr<io::InputStream> stream() { return _stream; }

    static std::unique_ptr<SequentialFile> from(std::unique_ptr<io::SeekableInputStream> stream,
                                                const std::string& name, const FileEncryptionInfo& info);

private:
    std::shared_ptr<io::InputStream> _stream;
    std::string _name;
};

// A `RandomAccessFile` is an `io::SeekableInputStream` with a name.
class RandomAccessFile final : public io::SeekableInputStreamWrapper {
public:
    explicit RandomAccessFile(std::shared_ptr<io::SeekableInputStream> stream, std::string name)
            : io::SeekableInputStreamWrapper(stream.get(), kDontTakeOwnership),
              _stream(std::move(stream)),
              _name(std::move(name)) {}

    explicit RandomAccessFile(std::shared_ptr<io::SeekableInputStream> stream, std::string name, bool is_cache_hit)
            : io::SeekableInputStreamWrapper(stream.get(), kDontTakeOwnership),
              _stream(std::move(stream)),
              _name(std::move(name)),
              _is_cache_hit(is_cache_hit) {}

    std::shared_ptr<io::SeekableInputStream> stream() { return _stream; }

    const std::string& filename() const override { return _name; }

    bool is_cache_hit() const override { return _is_cache_hit; }

    static std::unique_ptr<RandomAccessFile> from(std::unique_ptr<io::SeekableInputStream> stream,
                                                  const std::string& name, bool is_cache_hit,
                                                  const FileEncryptionInfo& info);

private:
    std::shared_ptr<io::SeekableInputStream> _stream;
    std::string _name;
    // for cachefs in fs_starlet
    bool _is_cache_hit{false};
};

// A file abstraction for sequential writing.  The implementation
// must provide buffering since callers may append small fragments
// at a time to the file.
// Note: To avoid user misuse, WritableFile's API should support only
// one of Append or PositionedAppend. We support only Append here.
class WritableFile {
public:
    enum FlushMode { FLUSH_SYNC, FLUSH_ASYNC };

    WritableFile() = default;
    virtual ~WritableFile() = default;

    // No copying allowed
    DISALLOW_COPY(WritableFile);

    // Append data to the end of the file
    virtual Status append(const Slice& data) = 0;

    // If possible, uses scatter-gather I/O to efficiently append
    // multiple buffers to a file. Otherwise, falls back to regular I/O.
    //
    // For implementation specific quirks and details, see comments in
    // implementation source code (e.g., env_posix.cc)
    virtual Status appendv(const Slice* data, size_t cnt) = 0;

    // Pre-allocates 'size' bytes for the file in the underlying filesystem.
    // size bytes are added to the current pre-allocated size or to the current
    // offset, whichever is bigger. In no case is the file truncated by this
    // operation.
    //
    // On some implementations, preallocation is done without initializing the
    // contents of the data blocks (as opposed to writing zeroes), requiring no
    // IO to the data blocks.
    //
    // In no case is the file truncated by this operation.
    virtual Status pre_allocate(uint64_t size) = 0;

    virtual Status close() = 0;

    // Flush all dirty data (not metadata) to disk.
    //
    // If the flush mode is synchronous, will wait for flush to finish and
    // return a meaningful status.
    virtual Status flush(FlushMode mode) = 0;

    virtual Status sync() = 0;

    virtual uint64_t size() const = 0;

    // Returns the filename provided when the WritableFile was constructed.
    virtual const std::string& filename() const = 0;
};

} // namespace starrocks<|MERGE_RESOLUTION|>--- conflicted
+++ resolved
@@ -118,11 +118,8 @@
 struct FileInfo {
     std::string path;
     std::optional<int64_t> size;
-<<<<<<< HEAD
     std::shared_ptr<FileSystem> fs;
-=======
     std::string encryption_meta;
->>>>>>> 5de7f8aa
 };
 
 struct FileWriteStat {
