// Copyright 2021-present StarRocks, Inc. All rights reserved.
//
// Licensed under the Apache License, Version 2.0 (the "License");
// you may not use this file except in compliance with the License.
// You may obtain a copy of the License at
//
//     https://www.apache.org/licenses/LICENSE-2.0
//
// Unless required by applicable law or agreed to in writing, software
// distributed under the License is distributed on an "AS IS" BASIS,
// WITHOUT WARRANTIES OR CONDITIONS OF ANY KIND, either express or implied.
// See the License for the specific language governing permissions and
// limitations under the License.

#include "storage/lake/meta_file.h"

#include <gtest/gtest.h>

#include <ctime>
#include <set>

#include "common/config.h"
#include "fs/fs.h"
#include "fs/fs_util.h"
#include "storage/del_vector.h"
#include "storage/lake/fixed_location_provider.h"
#include "storage/lake/join_path.h"
#include "storage/lake/tablet_manager.h"
#include "storage/lake/tablet_metadata.h"
#include "storage/lake/txn_log.h"
#include "storage/lake/update_manager.h"
#include "testutil/assert.h"
#include "testutil/id_generator.h"
#include "util/uid_util.h"

namespace starrocks::lake {

class TestLocationProvider : public LocationProvider {
public:
    explicit TestLocationProvider(LocationProvider* lp) : _lp(lp) {}

    std::string root_location(int64_t tablet_id) const override {
        if (_owned_shards.count(tablet_id) > 0) {
            return _lp->root_location(tablet_id);
        } else {
            return "/path/to/nonexist/directory/";
        }
    }

    std::set<int64_t> _owned_shards;
    LocationProvider* _lp;
};

class MetaFileTest : public ::testing::Test {
public:
    void SetUp() {
        CHECK_OK(fs::create_directories(join_path(kTestDir, kMetadataDirectoryName)));
        CHECK_OK(fs::create_directories(join_path(kTestDir, kTxnLogDirectoryName)));
        CHECK_OK(fs::create_directories(join_path(kTestDir, kSegmentDirectoryName)));

        _location_provider = std::make_unique<FixedLocationProvider>(kTestDir);
        _mem_tracker = std::make_unique<MemTracker>(1024 * 1024);
        _update_manager = std::make_unique<lake::UpdateManager>(_location_provider, _mem_tracker.get());
        _tablet_manager =
                std::make_unique<lake::TabletManager>(_location_provider, _update_manager.get(), 1638400000);
    }

    void TearDown() { (void)FileSystem::Default()->delete_dir_recursive(kTestDir); }

protected:
    constexpr static const char* const kTestDir = "./lake_meta_test";
    std::shared_ptr<lake::LocationProvider> _location_provider;
    std::unique_ptr<TabletManager> _tablet_manager;
    std::unique_ptr<MemTracker> _mem_tracker;
    std::unique_ptr<UpdateManager> _update_manager;
};

TEST_F(MetaFileTest, test_meta_rw) {
    // 1. generate metadata
    const int64_t tablet_id = 10001;
    auto tablet = std::make_shared<Tablet>(_tablet_manager.get(), tablet_id);
    auto metadata = std::make_shared<TabletMetadata>();
    metadata->set_id(tablet_id);
    metadata->set_version(10);
    metadata->set_next_rowset_id(110);

    // 2. write to pk meta file
    MetaFileBuilder builder(*tablet, metadata);
    Status st = builder.finalize(next_id());
    EXPECT_TRUE(st.ok());

    // 3. read meta from meta file
    ASSIGN_OR_ABORT(auto metadata2, _tablet_manager->get_tablet_metadata(tablet_id, 10));
}

TEST_F(MetaFileTest, test_delvec_rw) {
    // 1. generate metadata
    const int64_t tablet_id = 10002;
    const uint32_t segment_id = 1234;
    const int64_t version = 11;
    const int64_t version2 = 12;
    auto tablet = std::make_shared<Tablet>(_tablet_manager.get(), tablet_id);
    auto metadata = std::make_shared<TabletMetadata>();
    metadata->set_id(tablet_id);
    metadata->set_version(version);
    metadata->set_next_rowset_id(110);
    metadata->mutable_schema()->set_keys_type(PRIMARY_KEYS);

    // 2. write pk meta & delvec
    MetaFileBuilder builder(*tablet, metadata);
    DelVector dv;
    dv.set_empty();
    EXPECT_TRUE(dv.empty());

    std::shared_ptr<DelVector> ndv;
    std::vector<uint32_t> dels = {1, 3, 5, 7, 90000};
    dv.add_dels_as_new_version(dels, version, &ndv);
    EXPECT_FALSE(ndv->empty());
    std::string before_delvec = ndv->save();
    builder.append_delvec(ndv, segment_id);
    Status st = builder.finalize(next_id());
    EXPECT_TRUE(st.ok());

    // 3. read delvec
    DelVector after_delvec;
    LakeIOOptions lake_io_opts;
    ASSIGN_OR_ABORT(auto metadata2, _tablet_manager->get_tablet_metadata(tablet_id, version));
<<<<<<< HEAD
    EXPECT_TRUE(get_del_vec(_tablet_manager.get(), *metadata2, segment_id, lake_io_opts, &after_delvec).ok());
=======
    EXPECT_TRUE(get_del_vec(_tablet_manager.get(), *metadata2, segment_id, true, &after_delvec).ok());
>>>>>>> 253d621d
    EXPECT_EQ(before_delvec, after_delvec.save());

    // 4. read meta
    auto iter = metadata2->delvec_meta().delvecs().find(segment_id);
    EXPECT_TRUE(iter != metadata2->delvec_meta().delvecs().end());
    auto delvec_pagepb = iter->second;
    EXPECT_EQ(delvec_pagepb.version(), version);

    // 5. update delvec
    metadata->set_version(version2);
    MetaFileBuilder builder2(*tablet, metadata);
    DelVector dv2;
    dv2.set_empty();
    EXPECT_TRUE(dv2.empty());
    std::shared_ptr<DelVector> ndv2;
    std::vector<uint32_t> dels2 = {1, 3, 5, 9, 90000};
    dv2.add_dels_as_new_version(dels2, version2, &ndv2);
    builder2.append_delvec(ndv2, segment_id);
    st = builder2.finalize(next_id());
    EXPECT_TRUE(st.ok());

    // 6. read again
    ASSIGN_OR_ABORT(auto metadata3, _tablet_manager->get_tablet_metadata(tablet_id, version2));

    iter = metadata3->delvec_meta().delvecs().find(segment_id);
    EXPECT_TRUE(iter != metadata3->delvec_meta().delvecs().end());
    auto delvecpb = iter->second;
    EXPECT_EQ(delvecpb.version(), version2);

    // 7. test reclaim delvec version to file name record
    ASSIGN_OR_ABORT(auto metadata4, _tablet_manager->get_tablet_metadata(tablet_id, version2));

    // clear all delvec meta element so that all element in
    // version_to_file map will also be removed
    // in this case, delvecs meta map has only one element [key=(segment=1234, value=(version=12, offset=0, size=35)]
    // delvec_to_file has also one element [key=(version=12), value=(delvec_file=xxx)]
    // after clearing,  delvecs meta map will have nothing, and element in delvec_to_file will also be useless
    auto new_meta = std::make_shared<TabletMetadataPB>(*metadata4);
    new_meta->mutable_delvec_meta()->mutable_delvecs()->clear();

    // insert a new delvec record into delvecs meta map with new version 13
    // we expect the old element in delvec_to_file map (version 12) will be removed
    auto new_version = version2 + 1;
    MetaFileBuilder builder3(*tablet, new_meta);
    new_meta->set_version(new_version);
    DelVector dv3;
    dv3.set_empty();
    EXPECT_TRUE(dv3.empty());
    std::shared_ptr<DelVector> ndv3;
    std::vector<uint32_t> dels3 = {1, 3, 5, 9, 90000};
    dv3.add_dels_as_new_version(dels3, new_version, &ndv3);
    builder3.append_delvec(ndv3, segment_id + 1);
    st = builder3.finalize(next_id());
    EXPECT_TRUE(st.ok());

    // validate delvec file record with version 12 been removed
    ASSIGN_OR_ABORT(auto metadata5, _tablet_manager->get_tablet_metadata(tablet_id, new_version));
    auto version_to_file_map = metadata5->delvec_meta().version_to_file();
    EXPECT_EQ(version_to_file_map.size(), 1);

    auto iter2 = version_to_file_map.find(version2);
    EXPECT_TRUE(iter2 == version_to_file_map.end());

    iter2 = version_to_file_map.find(new_version);
    EXPECT_TRUE(iter2 != version_to_file_map.end());
}

TEST_F(MetaFileTest, test_delvec_read_loop) {
    // 1. generate metadata
    const int64_t tablet_id = 10002;
    const int64_t version = 11;
    auto tablet = std::make_shared<Tablet>(_tablet_manager.get(), tablet_id);
    auto metadata = std::make_shared<TabletMetadata>();
    metadata->set_id(tablet_id);
    metadata->set_version(version);
    metadata->set_next_rowset_id(110);
    metadata->mutable_schema()->set_keys_type(PRIMARY_KEYS);

    // 2. test delvec
    auto test_delvec = [&](uint32_t segment_id) {
        MetaFileBuilder builder(*tablet, metadata);
        DelVector dv;
        dv.set_empty();
        EXPECT_TRUE(dv.empty());

        std::shared_ptr<DelVector> ndv;
        std::vector<uint32_t> dels;
        for (int i = 0; i < 10; i++) {
            dels.push_back(rand() % 1000);
        }
        dv.add_dels_as_new_version(dels, version, &ndv);
        EXPECT_FALSE(ndv->empty());
        std::string before_delvec = ndv->save();
        builder.append_delvec(ndv, segment_id);
        Status st = builder.finalize(next_id());
        EXPECT_TRUE(st.ok());

        // 3. read delvec
        DelVector after_delvec;
        LakeIOOptions lake_io_opts;
        ASSIGN_OR_ABORT(auto meta, _tablet_manager->get_tablet_metadata(tablet_id, version));
<<<<<<< HEAD
        EXPECT_TRUE(get_del_vec(_tablet_manager.get(), *meta, segment_id, lake_io_opts, &after_delvec).ok());
=======
        EXPECT_TRUE(get_del_vec(_tablet_manager.get(), *meta, segment_id, false, &after_delvec).ok());
>>>>>>> 253d621d
        EXPECT_EQ(before_delvec, after_delvec.save());
    };
    for (uint32_t segment_id = 1000; segment_id < 1200; segment_id++) {
        test_delvec(segment_id);
    }
    // test twice
    for (uint32_t segment_id = 1000; segment_id < 1200; segment_id++) {
        test_delvec(segment_id);
    }
}

} // namespace starrocks::lake<|MERGE_RESOLUTION|>--- conflicted
+++ resolved
@@ -125,11 +125,7 @@
     DelVector after_delvec;
     LakeIOOptions lake_io_opts;
     ASSIGN_OR_ABORT(auto metadata2, _tablet_manager->get_tablet_metadata(tablet_id, version));
-<<<<<<< HEAD
-    EXPECT_TRUE(get_del_vec(_tablet_manager.get(), *metadata2, segment_id, lake_io_opts, &after_delvec).ok());
-=======
-    EXPECT_TRUE(get_del_vec(_tablet_manager.get(), *metadata2, segment_id, true, &after_delvec).ok());
->>>>>>> 253d621d
+    EXPECT_TRUE(get_del_vec(_tablet_manager.get(), *metadata2, segment_id, true, lake_io_opts, &after_delvec).ok());
     EXPECT_EQ(before_delvec, after_delvec.save());
 
     // 4. read meta
@@ -231,11 +227,7 @@
         DelVector after_delvec;
         LakeIOOptions lake_io_opts;
         ASSIGN_OR_ABORT(auto meta, _tablet_manager->get_tablet_metadata(tablet_id, version));
-<<<<<<< HEAD
-        EXPECT_TRUE(get_del_vec(_tablet_manager.get(), *meta, segment_id, lake_io_opts, &after_delvec).ok());
-=======
-        EXPECT_TRUE(get_del_vec(_tablet_manager.get(), *meta, segment_id, false, &after_delvec).ok());
->>>>>>> 253d621d
+        EXPECT_TRUE(get_del_vec(_tablet_manager.get(), *meta, segment_id, false, lake_io_opts, &after_delvec).ok());
         EXPECT_EQ(before_delvec, after_delvec.save());
     };
     for (uint32_t segment_id = 1000; segment_id < 1200; segment_id++) {
